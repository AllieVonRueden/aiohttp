import asyncio
import codecs
import functools
import io
import re
import sys
import traceback
import warnings
from hashlib import md5, sha1, sha256
from http.cookies import CookieError, Morsel, SimpleCookie
from types import MappingProxyType, TracebackType
from typing import (
    TYPE_CHECKING,
    Any,
    Dict,
    Iterable,
    List,
    Mapping,
    Optional,
    Tuple,
    Type,
    Union,
    cast,
)

import attr
from multidict import CIMultiDict, CIMultiDictProxy, MultiDict, MultiDictProxy
from yarl import URL

from . import hdrs, helpers, http, multipart, payload
from .abc import AbstractStreamWriter
from .client_exceptions import (
    ClientConnectionError,
    ClientOSError,
    ClientResponseError,
    ContentTypeError,
    InvalidURL,
    ServerFingerprintMismatch,
)
from .formdata import FormData
from .helpers import (
    BaseTimerContext,
    BasicAuth,
    HeadersMixin,
    TimerNoop,
    is_expected_content_type,
    noop,
    reify,
    set_result,
)
from .http import SERVER_SOFTWARE, HttpVersion10, HttpVersion11, StreamWriter
from .log import client_logger
from .streams import StreamReader
from .typedefs import (
    DEFAULT_JSON_DECODER,
    JSONDecoder,
    LooseCookies,
    LooseHeaders,
    RawHeaders,
)

try:
    import ssl
    from ssl import SSLContext
except ImportError:  # pragma: no cover
    ssl = None  # type: ignore
    SSLContext = object  # type: ignore

try:
    import cchardet as chardet
except ImportError:  # pragma: no cover
    import chardet  # type: ignore


__all__ = ("ClientRequest", "ClientResponse", "RequestInfo", "Fingerprint")


if TYPE_CHECKING:  # pragma: no cover
    from .client import ClientSession
    from .connector import Connection
    from .tracing import Trace


@attr.s(auto_attribs=True, frozen=True, slots=True)
class ContentDisposition:
    type: Optional[str]
    parameters: "MappingProxyType[str, str]"
    filename: Optional[str]


@attr.s(auto_attribs=True, frozen=True, slots=True)
class RequestInfo:
    url: URL
    method: str
    headers: "CIMultiDictProxy[str]"
    real_url: URL = attr.ib()

    @real_url.default
    def real_url_default(self) -> URL:
        return self.url


class Fingerprint:
    HASHFUNC_BY_DIGESTLEN = {
        16: md5,
        20: sha1,
        32: sha256,
    }

    def __init__(self, fingerprint: bytes) -> None:
        digestlen = len(fingerprint)
        hashfunc = self.HASHFUNC_BY_DIGESTLEN.get(digestlen)
        if not hashfunc:
            raise ValueError("fingerprint has invalid length")
        elif hashfunc is md5 or hashfunc is sha1:
            raise ValueError(
                "md5 and sha1 are insecure and " "not supported. Use sha256."
            )
        self._hashfunc = hashfunc
        self._fingerprint = fingerprint

    @property
    def fingerprint(self) -> bytes:
        return self._fingerprint

    def check(self, transport: asyncio.Transport) -> None:
        if not transport.get_extra_info("sslcontext"):
            return
        sslobj = transport.get_extra_info("ssl_object")
        cert = sslobj.getpeercert(binary_form=True)
        got = self._hashfunc(cert).digest()
        if got != self._fingerprint:
            host, port, *_ = transport.get_extra_info("peername")
            raise ServerFingerprintMismatch(self._fingerprint, got, host, port)


if ssl is not None:
    SSL_ALLOWED_TYPES = (ssl.SSLContext, bool, Fingerprint, type(None))
else:  # pragma: no cover
    SSL_ALLOWED_TYPES = type(None)


@attr.s(auto_attribs=True, slots=True, frozen=True)
class ConnectionKey:
    # the key should contain an information about used proxy / TLS
    # to prevent reusing wrong connections from a pool
    host: str
    port: Optional[int]
    is_ssl: bool
    ssl: Union[SSLContext, None, bool, Fingerprint]
    proxy: Optional[URL]
    proxy_auth: Optional[BasicAuth]
    proxy_headers_hash: Optional[int]  # hash(CIMultiDict)


class ClientRequest:
    GET_METHODS = {
        hdrs.METH_GET,
        hdrs.METH_HEAD,
        hdrs.METH_OPTIONS,
        hdrs.METH_TRACE,
    }
    POST_METHODS = {hdrs.METH_PATCH, hdrs.METH_POST, hdrs.METH_PUT}
    ALL_METHODS = GET_METHODS.union(POST_METHODS).union({hdrs.METH_DELETE})

    DEFAULT_HEADERS = {
        hdrs.ACCEPT: "*/*",
        hdrs.ACCEPT_ENCODING: "gzip, deflate",
    }

    body = b""
    auth = None
    response = None

    _writer = None  # async task for streaming data
    _continue = None  # waiter future for '100 Continue' response

    # N.B.
    # Adding __del__ method with self._writer closing doesn't make sense
    # because _writer is instance method, thus it keeps a reference to self.
    # Until writer has finished finalizer will not be called.

    def __init__(
        self,
        method: str,
        url: URL,
        *,
        params: Optional[Mapping[str, str]] = None,
        headers: Optional[LooseHeaders] = None,
        skip_auto_headers: Iterable[str] = frozenset(),
        data: Any = None,
        cookies: Optional[LooseCookies] = None,
        auth: Optional[BasicAuth] = None,
        version: http.HttpVersion = http.HttpVersion11,
        compress: Optional[str] = None,
        chunked: Optional[bool] = None,
        expect100: bool = False,
        loop: asyncio.AbstractEventLoop,
        response_class: Optional[Type["ClientResponse"]] = None,
        proxy: Optional[URL] = None,
        proxy_auth: Optional[BasicAuth] = None,
        timer: Optional[BaseTimerContext] = None,
        session: Optional["ClientSession"] = None,
        ssl: Union[SSLContext, bool, Fingerprint, None] = None,
        proxy_headers: Optional[LooseHeaders] = None,
        traces: Optional[List["Trace"]] = None,
    ):

        assert isinstance(url, URL), url
        assert isinstance(proxy, (URL, type(None))), proxy
        # FIXME: session is None in tests only, need to fix tests
        # assert session is not None
        self._session = cast("ClientSession", session)
        if params:
            q = MultiDict(url.query)
            url2 = url.with_query(params)
            q.extend(url2.query)
            url = url.with_query(q)
        self.original_url = url
        self.url = url.with_fragment(None)
        self.method = method.upper()
        self.chunked = chunked
        self.compress = compress
        self.loop = loop
        self.length = None
        if response_class is None:
            real_response_class = ClientResponse
        else:
            real_response_class = response_class
        self.response_class = real_response_class  # type: Type[ClientResponse]
        self._timer = timer if timer is not None else TimerNoop()
        self._ssl = ssl

        if loop.get_debug():
            self._source_traceback = traceback.extract_stack(sys._getframe(1))

        self.update_version(version)
        self.update_host(url)
        self.update_headers(headers)
        self.update_auto_headers(skip_auto_headers)
        self.update_cookies(cookies)
        self.update_content_encoding(data)
        self.update_auth(auth)
        self.update_proxy(proxy, proxy_auth, proxy_headers)

        self.update_body_from_data(data)
        if data or self.method not in self.GET_METHODS:
            self.update_transfer_encoding()
        self.update_expect_continue(expect100)
        if traces is None:
            traces = []
        self._traces = traces

    def is_ssl(self) -> bool:
        return self.url.scheme in ("https", "wss")

    @property
    def ssl(self) -> Union["SSLContext", None, bool, Fingerprint]:
        return self._ssl

    @property
    def connection_key(self) -> ConnectionKey:
        proxy_headers = self.proxy_headers
        if proxy_headers:
            h = hash(
                tuple((k, v) for k, v in proxy_headers.items())
            )  # type: Optional[int]
        else:
            h = None
        return ConnectionKey(
            self.host,
            self.port,
            self.is_ssl(),
            self.ssl,
            self.proxy,
            self.proxy_auth,
            h,
        )

    @property
    def host(self) -> str:
        ret = self.url.raw_host
        assert ret is not None
        return ret

    @property
    def port(self) -> Optional[int]:
        return self.url.port

    @property
    def request_info(self) -> RequestInfo:
        headers = CIMultiDictProxy(self.headers)  # type: CIMultiDictProxy[str]
        return RequestInfo(self.url, self.method, headers, self.original_url)

    def update_host(self, url: URL) -> None:
        """Update destination host, port and connection type (ssl)."""
        # get host/port
        if not url.raw_host:
            raise InvalidURL(url)

        # basic auth info
        username, password = url.user, url.password
        if username:
            self.auth = helpers.BasicAuth(username, password or "")

    def update_version(self, version: Union[http.HttpVersion, str]) -> None:
        """Convert request version to two elements tuple.

        parser HTTP version '1.1' => (1, 1)
        """
        if isinstance(version, str):
            v = [part.strip() for part in version.split(".", 1)]
            try:
                version = http.HttpVersion(int(v[0]), int(v[1]))
            except ValueError:
                raise ValueError(
                    f"Can not parse http version number: {version}"
                ) from None
        self.version = version

    def update_headers(self, headers: Optional[LooseHeaders]) -> None:
        """Update request headers."""
        self.headers = CIMultiDict()  # type: CIMultiDict[str]

        # add host
        netloc = cast(str, self.url.raw_host)
        if helpers.is_ipv6_address(netloc):
            netloc = f"[{netloc}]"
        if self.url.port is not None and not self.url.is_default_port():
            netloc += ":" + str(self.url.port)
        self.headers[hdrs.HOST] = netloc

        if headers:
            if isinstance(headers, (dict, MultiDictProxy, MultiDict)):
                headers = headers.items()  # type: ignore

            for key, value in headers:  # type: ignore
                # A special case for Host header
                if key.lower() == "host":
                    self.headers[key] = value
                else:
                    self.headers.add(key, value)

    def update_auto_headers(self, skip_auto_headers: Iterable[str]) -> None:
        self.skip_auto_headers = CIMultiDict(
            (hdr, None) for hdr in sorted(skip_auto_headers)
        )
        used_headers = self.headers.copy()
        used_headers.extend(self.skip_auto_headers)  # type: ignore

        for hdr, val in self.DEFAULT_HEADERS.items():
            if hdr not in used_headers:
                self.headers.add(hdr, val)

        if hdrs.USER_AGENT not in used_headers:
            self.headers[hdrs.USER_AGENT] = SERVER_SOFTWARE

    def update_cookies(self, cookies: Optional[LooseCookies]) -> None:
        """Update request cookies header."""
        if not cookies:
            return

        c = SimpleCookie()  # type: SimpleCookie[str]
        if hdrs.COOKIE in self.headers:
            c.load(self.headers.get(hdrs.COOKIE, ""))
            del self.headers[hdrs.COOKIE]

        if isinstance(cookies, Mapping):
            iter_cookies = cookies.items()
        else:
            iter_cookies = cookies  # type: ignore
        for name, value in iter_cookies:
            if isinstance(value, Morsel):
                # Preserve coded_value
                mrsl_val = value.get(value.key, Morsel())
                mrsl_val.set(value.key, value.value, value.coded_value)
                c[name] = mrsl_val
            else:
                c[name] = value  # type: ignore

        self.headers[hdrs.COOKIE] = c.output(header="", sep=";").strip()

    def update_content_encoding(self, data: Any) -> None:
        """Set request content encoding."""
        if not data:
            return

        enc = self.headers.get(hdrs.CONTENT_ENCODING, "").lower()
        if enc:
            if self.compress:
                raise ValueError(
                    "compress can not be set " "if Content-Encoding header is set"
                )
        elif self.compress:
            if not isinstance(self.compress, str):
                self.compress = "deflate"
            self.headers[hdrs.CONTENT_ENCODING] = self.compress
            self.chunked = True  # enable chunked, no need to deal with length

    def update_transfer_encoding(self) -> None:
        """Analyze transfer-encoding header."""
        te = self.headers.get(hdrs.TRANSFER_ENCODING, "").lower()

        if "chunked" in te:
            if self.chunked:
                raise ValueError(
                    "chunked can not be set "
                    'if "Transfer-Encoding: chunked" header is set'
                )

        elif self.chunked:
            if hdrs.CONTENT_LENGTH in self.headers:
                raise ValueError(
                    "chunked can not be set " "if Content-Length header is set"
                )

            self.headers[hdrs.TRANSFER_ENCODING] = "chunked"
        else:
            if hdrs.CONTENT_LENGTH not in self.headers:
                self.headers[hdrs.CONTENT_LENGTH] = str(len(self.body))

    def update_auth(self, auth: Optional[BasicAuth]) -> None:
        """Set basic auth."""
        if auth is None:
            auth = self.auth
        if auth is None:
            return

        if not isinstance(auth, helpers.BasicAuth):
            raise TypeError("BasicAuth() tuple is required instead")

        self.headers[hdrs.AUTHORIZATION] = auth.encode()

    def update_body_from_data(self, body: Any) -> None:
        if not body:
            return

        # FormData
        if isinstance(body, FormData):
            body = body()

        try:
            body = payload.PAYLOAD_REGISTRY.get(body, disposition=None)
        except payload.LookupError:
            body = FormData(body)()

        self.body = body

        # enable chunked encoding if needed
        if not self.chunked:
            if hdrs.CONTENT_LENGTH not in self.headers:
                size = body.size
                if size is None:
                    self.chunked = True
                else:
                    if hdrs.CONTENT_LENGTH not in self.headers:
                        self.headers[hdrs.CONTENT_LENGTH] = str(size)

        # copy payload headers
        assert body.headers
        for (key, value) in body.headers.items():
            if key in self.headers:
                continue
            if key in self.skip_auto_headers:
                continue
            self.headers[key] = value

    def update_expect_continue(self, expect: bool = False) -> None:
        if expect:
            self.headers[hdrs.EXPECT] = "100-continue"
        elif self.headers.get(hdrs.EXPECT, "").lower() == "100-continue":
            expect = True

        if expect:
            self._continue = self.loop.create_future()

    def update_proxy(
        self,
        proxy: Optional[URL],
        proxy_auth: Optional[BasicAuth],
        proxy_headers: Optional[LooseHeaders],
    ) -> None:
        if proxy and not proxy.scheme == "http":
            raise ValueError("Only http proxies are supported")
        if proxy_auth and not isinstance(proxy_auth, helpers.BasicAuth):
            raise ValueError("proxy_auth must be None or BasicAuth() tuple")
        self.proxy = proxy
        self.proxy_auth = proxy_auth
        self.proxy_headers = proxy_headers

    def keep_alive(self) -> bool:
        if self.version < HttpVersion10:
            # keep alive not supported at all
            return False
        if self.version == HttpVersion10:
            if self.headers.get(hdrs.CONNECTION) == "keep-alive":
                return True
            else:  # no headers means we close for Http 1.0
                return False
        elif self.headers.get(hdrs.CONNECTION) == "close":
            return False

        return True

    async def write_bytes(
        self, writer: AbstractStreamWriter, conn: "Connection"
    ) -> None:
        """Support coroutines that yields bytes objects."""
        # 100 response
        if self._continue is not None:
            await writer.drain()
            await self._continue

        protocol = conn.protocol
        assert protocol is not None
        try:
            if isinstance(self.body, payload.Payload):
                await self.body.write(writer)
            else:
                if isinstance(self.body, (bytes, bytearray)):
                    self.body = (self.body,)  # type: ignore

                for chunk in self.body:
                    await writer.write(chunk)  # type: ignore

            await writer.write_eof()
        except OSError as exc:
            new_exc = ClientOSError(
                exc.errno, "Can not write request body for %s" % self.url
            )
            new_exc.__context__ = exc
            new_exc.__cause__ = exc
            protocol.set_exception(new_exc)
        except asyncio.CancelledError as exc:
            if not conn.closed:
                protocol.set_exception(exc)
        except Exception as exc:
            protocol.set_exception(exc)
        finally:
            self._writer = None

    async def send(self, conn: "Connection") -> "ClientResponse":
        # Specify request target:
        # - CONNECT request must send authority form URI
        # - not CONNECT proxy must send absolute form URI
        # - most common is origin form URI
        if self.method == hdrs.METH_CONNECT:
            connect_host = self.url.raw_host
            assert connect_host is not None
            if helpers.is_ipv6_address(connect_host):
                connect_host = f"[{connect_host}]"
            path = f"{connect_host}:{self.url.port}"
        elif self.proxy and not self.is_ssl():
            path = str(self.url)
        else:
            path = self.url.raw_path
            if self.url.raw_query_string:
                path += "?" + self.url.raw_query_string

        protocol = conn.protocol
        assert protocol is not None
        writer = StreamWriter(
            protocol,
            self.loop,
            on_chunk_sent=functools.partial(
                self._on_chunk_request_sent, self.method, self.url
            ),
            on_headers_sent=functools.partial(
                self._on_headers_request_sent, self.method, self.url
            ),
        )

        if self.compress:
            writer.enable_compression(self.compress)

        if self.chunked is not None:
            writer.enable_chunking()

        # set default content-type
        if (
            self.method in self.POST_METHODS
            and hdrs.CONTENT_TYPE not in self.skip_auto_headers
            and hdrs.CONTENT_TYPE not in self.headers
        ):
            self.headers[hdrs.CONTENT_TYPE] = "application/octet-stream"

        # set the connection header
        connection = self.headers.get(hdrs.CONNECTION)
        if not connection:
            if self.keep_alive():
                if self.version == HttpVersion10:
                    connection = "keep-alive"
            else:
                if self.version == HttpVersion11:
                    connection = "close"

        if connection is not None:
            self.headers[hdrs.CONNECTION] = connection

        # status + headers
        status_line = "{0} {1} HTTP/{2[0]}.{2[1]}".format(
            self.method, path, self.version
        )
        await writer.write_headers(status_line, self.headers)

        self._writer = self.loop.create_task(self.write_bytes(writer, conn))

        response_class = self.response_class
        assert response_class is not None
        self.response = response_class(
            self.method,
            self.original_url,
            writer=self._writer,
            continue100=self._continue,
            timer=self._timer,
            request_info=self.request_info,
            traces=self._traces,
            loop=self.loop,
            session=self._session,
        )
        return self.response

    async def close(self) -> None:
        if self._writer is not None:
            try:
                await self._writer
            finally:
                self._writer = None

    def terminate(self) -> None:
        if self._writer is not None:
            if not self.loop.is_closed():
                self._writer.cancel()
            self._writer = None

    async def _on_chunk_request_sent(self, method: str, url: URL, chunk: bytes) -> None:
        for trace in self._traces:
            await trace.send_request_chunk_sent(method, url, chunk)

    async def _on_headers_request_sent(
        self, method: str, url: URL, headers: "CIMultiDict[str]"
    ) -> None:
        for trace in self._traces:
            await trace.send_request_headers(method, url, headers)


class ClientResponse(HeadersMixin):

    # from the Status-Line of the response
    version = None  # HTTP-Version
    status = None  # type: int  # Status-Code
    reason = None  # Reason-Phrase

    content = None  # type: StreamReader  # Payload stream
    _headers = None  # type: CIMultiDictProxy[str]  # Response headers
    _raw_headers = None  # type: RawHeaders  # Response raw headers

    _connection = None  # current connection
    _source_traceback = None
    # setted up by ClientRequest after ClientResponse object creation
    # post-init stage allows to not change ctor signature
    _closed = True  # to allow __del__ for non-initialized properly response
    _released = False

    def __init__(
        self,
        method: str,
        url: URL,
        *,
        writer: "asyncio.Task[None]",
        continue100: Optional["asyncio.Future[bool]"],
        timer: BaseTimerContext,
        request_info: RequestInfo,
        traces: List["Trace"],
        loop: asyncio.AbstractEventLoop,
        session: "ClientSession",
    ) -> None:
        assert isinstance(url, URL)
        super().__init__()

        self.method = method
        self.cookies = SimpleCookie()  # type: SimpleCookie[str]

        self._real_url = url
        self._url = url.with_fragment(None)
        self._body = None  # type: Optional[bytes]
        self._writer = writer  # type: Optional[asyncio.Task[None]]
        self._continue = continue100  # None by default
        self._closed = True
        self._history = ()  # type: Tuple[ClientResponse, ...]
        self._request_info = request_info
        self._timer = timer if timer is not None else TimerNoop()
        self._cache = {}  # type: Dict[str, Any]
        self._traces = traces
        self._loop = loop
        # store a reference to session #1985
        self._session = session  # type: Optional[ClientSession]
        if loop.get_debug():
            self._source_traceback = traceback.extract_stack(sys._getframe(1))

    @reify
    def url(self) -> URL:
        return self._url

    @reify
    def real_url(self) -> URL:
        return self._real_url

    @reify
    def host(self) -> str:
        assert self._url.host is not None
        return self._url.host

    @reify
    def headers(self) -> "CIMultiDictProxy[str]":
        return self._headers

    @reify
    def raw_headers(self) -> RawHeaders:
        return self._raw_headers

    @reify
    def request_info(self) -> RequestInfo:
        return self._request_info

    @reify
    def content_disposition(self) -> Optional[ContentDisposition]:
        raw = self._headers.get(hdrs.CONTENT_DISPOSITION)
        if raw is None:
            return None
        disposition_type, params_dct = multipart.parse_content_disposition(raw)
        params = MappingProxyType(params_dct)
        filename = multipart.content_disposition_filename(params)
        return ContentDisposition(disposition_type, params, filename)

    def __del__(self, _warnings: Any = warnings) -> None:
        if self._closed:
            return

        if self._connection is not None:
            self._connection.release()
            self._cleanup_writer()

            if self._loop.get_debug():
                _warnings.warn(
                    f"Unclosed response {self!r}", ResourceWarning, source=self
                )
                context = {"client_response": self, "message": "Unclosed response"}
                if self._source_traceback:
                    context["source_traceback"] = self._source_traceback
                self._loop.call_exception_handler(context)

    def __repr__(self) -> str:
        out = io.StringIO()
        ascii_encodable_url = str(self.url)
        if self.reason:
            ascii_encodable_reason = self.reason.encode(
                "ascii", "backslashreplace"
            ).decode("ascii")
        else:
            ascii_encodable_reason = self.reason
        print(
            "<ClientResponse({}) [{} {}]>".format(
                ascii_encodable_url, self.status, ascii_encodable_reason
            ),
            file=out,
        )
        print(self.headers, file=out)
        return out.getvalue()

    @property
    def connection(self) -> Optional["Connection"]:
        return self._connection

    @reify
    def history(self) -> Tuple["ClientResponse", ...]:
        """A sequence of responses, if redirects occurred."""
        return self._history

    @reify
    def links(self) -> "MultiDictProxy[MultiDictProxy[Union[str, URL]]]":
        links_str = ", ".join(self.headers.getall("link", []))

        if not links_str:
            return MultiDictProxy(MultiDict())

        links = MultiDict()  # type: MultiDict[MultiDictProxy[Union[str, URL]]]

        for val in re.split(r",(?=\s*<)", links_str):
            match = re.match(r"\s*<(.*)>(.*)", val)
            if match is None:  # pragma: no cover
                # the check exists to suppress mypy error
                continue
            url, params_str = match.groups()
            params = params_str.split(";")[1:]

            link = MultiDict()  # type: MultiDict[Union[str, URL]]

            for param in params:
                match = re.match(r"^\s*(\S*)\s*=\s*(['\"]?)(.*?)(\2)\s*$", param, re.M)
                if match is None:  # pragma: no cover
                    # the check exists to suppress mypy error
                    continue
                key, _, value, _ = match.groups()

                link.add(key, value)

            key = link.get("rel", url)  # type: ignore

            link.add("url", self.url.join(URL(url)))

            links.add(key, MultiDictProxy(link))

        return MultiDictProxy(links)

    async def start(self, connection: "Connection") -> "ClientResponse":
        """Start response processing."""
        self._closed = False
        self._protocol = connection.protocol
        self._connection = connection

        with self._timer:
            while True:
                # read response
                try:
<<<<<<< HEAD
                    message, payload = await self._protocol.read()
=======
                    message, payload = await self._protocol.read()  # type: ignore
>>>>>>> f8df85d8
                except http.HttpProcessingError as exc:
                    raise ClientResponseError(
                        self.request_info,
                        self.history,
                        status=exc.code,
                        message=exc.message,
                        headers=exc.headers,
                    ) from exc

                if message.code < 100 or message.code > 199 or message.code == 101:
                    break

                if self._continue is not None:
                    set_result(self._continue, True)
                    self._continue = None

        # payload eof handler
        payload.on_eof(self._response_eof)

        # response status
        self.version = message.version
        self.status = message.code
        self.reason = message.reason

        # headers
        self._headers = message.headers  # type is CIMultiDictProxy
        self._raw_headers = message.raw_headers  # type is Tuple[bytes, bytes]

        # payload
        self.content = payload

        # cookies
        for hdr in self.headers.getall(hdrs.SET_COOKIE, ()):
            try:
                self.cookies.load(hdr)
            except CookieError as exc:
                client_logger.warning("Can not load response cookies: %s", exc)
        return self

    def _response_eof(self) -> None:
        if self._closed:
            return

        if self._connection is not None:
            # websocket, protocol could be None because
            # connection could be detached
            if (
                self._connection.protocol is not None
                and self._connection.protocol.upgraded
            ):
                return

            self._connection.release()
            self._connection = None

        self._closed = True
        self._cleanup_writer()

    @property
    def closed(self) -> bool:
        return self._closed

    def close(self) -> None:
        if not self._released:
            self._notify_content()
        if self._closed:
            return

        self._closed = True
        if self._loop is None or self._loop.is_closed():
            return

        if self._connection is not None:
            self._connection.close()
            self._connection = None
        self._cleanup_writer()

    def release(self) -> Any:
        if not self._released:
            self._notify_content()
        if self._closed:
            return noop()

        self._closed = True
        if self._connection is not None:
            self._connection.release()
            self._connection = None

        self._cleanup_writer()
        return noop()

    @property
    def ok(self) -> bool:
        """Returns ``True`` if ``status`` is less than ``400``, ``False`` if not.

        This is **not** a check for ``200 OK`` but a check that the response
        status is under 400.
        """
        try:
            self.raise_for_status()
        except ClientResponseError:
            return False
        return True

    def raise_for_status(self) -> None:
        if 400 <= self.status:
            # reason should always be not None for a started response
            assert self.reason is not None
            self.release()
            raise ClientResponseError(
                self.request_info,
                self.history,
                status=self.status,
                message=self.reason,
                headers=self.headers,
            )

    def _cleanup_writer(self) -> None:
        if self._writer is not None:
            self._writer.cancel()
        self._writer = None
        self._session = None

    def _notify_content(self) -> None:
        content = self.content
        if content and content.exception() is None:
            content.set_exception(ClientConnectionError("Connection closed"))
        self._released = True

    async def wait_for_close(self) -> None:
        if self._writer is not None:
            try:
                await self._writer
            finally:
                self._writer = None
        self.release()

    async def read(self) -> bytes:
        """Read response payload."""
        if self._body is None:
            try:
                self._body = await self.content.read()
                for trace in self._traces:
                    await trace.send_response_chunk_received(
                        self.method, self.url, self._body
                    )
            except BaseException:
                self.close()
                raise
        elif self._released:
            raise ClientConnectionError("Connection closed")

        return self._body

    def get_encoding(self) -> str:
        ctype = self.headers.get(hdrs.CONTENT_TYPE, "").lower()
        mimetype = helpers.parse_mimetype(ctype)

        encoding = mimetype.parameters.get("charset")
        if encoding:
            try:
                codecs.lookup(encoding)
            except LookupError:
                encoding = None
        if not encoding:
            if mimetype.type == "application" and (
                mimetype.subtype == "json" or mimetype.subtype == "rdap"
            ):
                # RFC 7159 states that the default encoding is UTF-8.
                # RFC 7483 defines application/rdap+json
                encoding = "utf-8"
            elif self._body is None:
                raise RuntimeError(
                    "Cannot guess the encoding of " "a not yet read body"
                )
            else:
                encoding = chardet.detect(self._body)["encoding"]
        if not encoding:
            encoding = "utf-8"

        return encoding

    async def text(self, encoding: Optional[str] = None, errors: str = "strict") -> str:
        """Read response payload and decode."""
        if self._body is None:
            await self.read()

        if encoding is None:
            encoding = self.get_encoding()

        return self._body.decode(encoding, errors=errors)  # type: ignore

    async def json(
        self,
        *,
        encoding: Optional[str] = None,
        loads: JSONDecoder = DEFAULT_JSON_DECODER,
        content_type: Optional[str] = "application/json",
    ) -> Any:
        """Read and decodes JSON response."""
        if self._body is None:
            await self.read()

        if content_type:
            ctype = self.headers.get(hdrs.CONTENT_TYPE, "").lower()
            if not is_expected_content_type(ctype, content_type):
                raise ContentTypeError(
                    self.request_info,
                    self.history,
                    message=(
                        "Attempt to decode JSON with " "unexpected mimetype: %s" % ctype
                    ),
                    headers=self.headers,
                )

        if encoding is None:
            encoding = self.get_encoding()

        return loads(self._body.decode(encoding))  # type: ignore

    async def __aenter__(self) -> "ClientResponse":
        return self

    async def __aexit__(
        self,
        exc_type: Optional[Type[BaseException]],
        exc_val: Optional[BaseException],
        exc_tb: Optional[TracebackType],
    ) -> None:
        # similar to _RequestContextManager, we do not need to check
        # for exceptions, response object can close connection
        # if state is broken
        self.release()<|MERGE_RESOLUTION|>--- conflicted
+++ resolved
@@ -823,11 +823,7 @@
             while True:
                 # read response
                 try:
-<<<<<<< HEAD
                     message, payload = await self._protocol.read()
-=======
-                    message, payload = await self._protocol.read()  # type: ignore
->>>>>>> f8df85d8
                 except http.HttpProcessingError as exc:
                     raise ClientResponseError(
                         self.request_info,
