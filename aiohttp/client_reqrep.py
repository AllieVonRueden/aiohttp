--- conflicted
+++ resolved
@@ -829,12 +829,7 @@
             while True:
                 # read response
                 try:
-<<<<<<< HEAD
                     message, payload = await self._protocol.read()
-=======
-                    protocol = self._protocol
-                    message, payload = await protocol.read()  # type: ignore[union-attr]
->>>>>>> d149eff6
                 except http.HttpProcessingError as exc:
                     raise ClientResponseError(
                         self.request_info,
