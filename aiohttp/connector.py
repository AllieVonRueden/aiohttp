--- conflicted
+++ resolved
@@ -416,11 +416,7 @@
 
     def __init__(self, *, verify_ssl=True, fingerprint=None,
                  resolve=_marker, use_dns_cache=_marker,
-<<<<<<< HEAD
-                 family=0, ssl_context=None, local_addr=None,
-=======
-                 family=0, ssl_context=None, resolver=None,
->>>>>>> ff367758
+                 family=0, ssl_context=None, local_addr=None, resolver=None,
                  **kwargs):
         super().__init__(**kwargs)
 
