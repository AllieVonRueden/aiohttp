"""Various helper functions"""

import asyncio
import base64
import binascii
import cgi
import datetime
import functools
import inspect
import netrc
import os
import platform
import re
import sys
import time
from collections import namedtuple
from contextlib import suppress
from math import ceil
from pathlib import Path
from types import TracebackType
from typing import (  # noqa
    Any,
    Awaitable,
    Callable,
    Dict,
    Generator,
    Generic,
    Iterable,
    Iterator,
    List,
    Mapping,
    Optional,
    Pattern,
    Set,
    Tuple,
    Type,
    TypeVar,
    Union,
    cast,
)
from urllib.parse import quote
from urllib.request import getproxies

import async_timeout
import attr
from multidict import MultiDict, MultiDictProxy
from typing_extensions import final
from yarl import URL

from . import hdrs
from .log import client_logger
from .typedefs import PathLike  # noqa

__all__ = ('BasicAuth', 'ChainMapProxy')

PY_37 = sys.version_info >= (3, 7)
PY_38 = sys.version_info >= (3, 8)

if not PY_37:
    import idna_ssl
    idna_ssl.patch_match_hostname()

try:
    from typing import ContextManager
except ImportError:
    from typing_extensions import ContextManager

if PY_38:
    from typing import Protocol
else:
    from typing_extensions import Protocol  # type: ignore


def all_tasks(
        loop: Optional[asyncio.AbstractEventLoop] = None
) -> Set['asyncio.Task[Any]']:
    tasks = list(asyncio.Task.all_tasks(loop))
    return {t for t in tasks if not t.done()}


if PY_37:
    all_tasks = getattr(asyncio, 'all_tasks')  # noqa


_T = TypeVar('_T')
_S = TypeVar('_S')


sentinel = object()  # type: Any
NO_EXTENSIONS = bool(os.environ.get('AIOHTTP_NO_EXTENSIONS'))  # type: bool

# N.B. sys.flags.dev_mode is available on Python 3.7+, use getattr
# for compatibility with older versions
DEBUG = (getattr(sys.flags, 'dev_mode', False) or
         (not sys.flags.ignore_environment and
          bool(os.environ.get('PYTHONASYNCIODEBUG'))))  # type: bool


CHAR = set(chr(i) for i in range(0, 128))
CTL = set(chr(i) for i in range(0, 32)) | {chr(127), }
SEPARATORS = {'(', ')', '<', '>', '@', ',', ';', ':', '\\', '"', '/', '[', ']',
              '?', '=', '{', '}', ' ', chr(9)}
TOKEN = CHAR ^ CTL ^ SEPARATORS


class noop:
    def __await__(self) -> Generator[None, None, None]:
        yield


if PY_38:
    iscoroutinefunction = asyncio.iscoroutinefunction
else:
    def iscoroutinefunction(func: Callable[..., Any]) -> bool:
        while isinstance(func, functools.partial):
            func = func.func
        return asyncio.iscoroutinefunction(func)

json_re = re.compile(r'^application/(?:[\w.+-]+?\+)?json')


class BasicAuth(namedtuple('BasicAuth', ['login', 'password', 'encoding'])):
    """Http basic authentication helper."""

    def __new__(cls, login: str,
                password: str='',
                encoding: str='latin1') -> 'BasicAuth':
        if login is None:
            raise ValueError('None is not allowed as login value')

        if password is None:
            raise ValueError('None is not allowed as password value')

        if ':' in login:
            raise ValueError(
                'A ":" is not allowed in login (RFC 1945#section-11.1)')

        return super().__new__(cls, login, password, encoding)

    @classmethod
    def decode(cls, auth_header: str, encoding: str='latin1') -> 'BasicAuth':
        """Create a BasicAuth object from an Authorization HTTP header."""
        try:
            auth_type, encoded_credentials = auth_header.split(' ', 1)
        except ValueError:
            raise ValueError('Could not parse authorization header.')

        if auth_type.lower() != 'basic':
            raise ValueError('Unknown authorization method %s' % auth_type)

        try:
            decoded = base64.b64decode(
                encoded_credentials.encode('ascii'), validate=True
            ).decode(encoding)
        except binascii.Error:
            raise ValueError('Invalid base64 encoding.')

        try:
            # RFC 2617 HTTP Authentication
            # https://www.ietf.org/rfc/rfc2617.txt
            # the colon must be present, but the username and password may be
            # otherwise blank.
            username, password = decoded.split(':', 1)
        except ValueError:
            raise ValueError('Invalid credentials.')

        return cls(username, password, encoding=encoding)

    @classmethod
    def from_url(cls, url: URL,
                 *, encoding: str='latin1') -> Optional['BasicAuth']:
        """Create BasicAuth from url."""
        if not isinstance(url, URL):
            raise TypeError("url should be yarl.URL instance")
        if url.user is None:
            return None
        return cls(url.user, url.password or '', encoding=encoding)

    def encode(self) -> str:
        """Encode credentials."""
        creds = ('%s:%s' % (self.login, self.password)).encode(self.encoding)
        return 'Basic %s' % base64.b64encode(creds).decode(self.encoding)


def strip_auth_from_url(url: URL) -> Tuple[URL, Optional[BasicAuth]]:
    auth = BasicAuth.from_url(url)
    if auth is None:
        return url, None
    else:
        return url.with_user(None), auth


def netrc_from_env() -> Optional[netrc.netrc]:
    """Attempt to load the netrc file from the path specified by the env-var
    NETRC or in the default location in the user's home directory.

    Returns None if it couldn't be found or fails to parse.
    """
    netrc_env = os.environ.get('NETRC')

    if netrc_env is not None:
        netrc_path = Path(netrc_env)
    else:
        try:
            home_dir = Path.home()
        except RuntimeError as e:  # pragma: no cover
            # if pathlib can't resolve home, it may raise a RuntimeError
            client_logger.debug('Could not resolve home directory when '
                                'trying to look for .netrc file: %s', e)
            return None

        netrc_path = home_dir / (
            '_netrc' if platform.system() == 'Windows' else '.netrc')

    try:
        return netrc.netrc(str(netrc_path))
    except netrc.NetrcParseError as e:
        client_logger.warning('Could not parse .netrc file: %s', e)
    except OSError as e:
        # we couldn't read the file (doesn't exist, permissions, etc.)
        if netrc_env or netrc_path.is_file():
            # only warn if the environment wanted us to load it,
            # or it appears like the default file does actually exist
            client_logger.warning('Could not read .netrc file: %s', e)

    return None


@attr.s(frozen=True, slots=True)
class ProxyInfo:
    proxy = attr.ib(type=URL)
    proxy_auth = attr.ib(type=Optional[BasicAuth])


def proxies_from_env() -> Dict[str, ProxyInfo]:
    proxy_urls = {k: URL(v) for k, v in getproxies().items()
                  if k in ('http', 'https', 'ws', 'wss')}
    netrc_obj = netrc_from_env()
    stripped = {k: strip_auth_from_url(v) for k, v in proxy_urls.items()}
    ret = {}
    for proto, val in stripped.items():
        proxy, auth = val
        if proxy.scheme in ('https', 'wss'):
            client_logger.warning(
                "%s proxies %s are not supported, ignoring",
                proxy.scheme.upper(), proxy)
            continue
        if netrc_obj and auth is None:
            auth_from_netrc = None
            if proxy.host is not None:
                auth_from_netrc = netrc_obj.authenticators(proxy.host)
            if auth_from_netrc is not None:
                # auth_from_netrc is a (`user`, `account`, `password`) tuple,
                # `user` and `account` both can be username,
                # if `user` is None, use `account`
                *logins, password = auth_from_netrc
                login = logins[0] if logins[0] else logins[-1]
                auth = BasicAuth(cast(str, login), cast(str, password))
        ret[proto] = ProxyInfo(proxy, auth)
    return ret


def current_task(
        loop: Optional[asyncio.AbstractEventLoop]=None
) -> 'Optional[asyncio.Task[Any]]':
    if PY_37:
        return asyncio.current_task(loop=loop)
    else:
        return asyncio.Task.current_task(loop=loop)


if sys.version_info >= (3, 7):
    create_task = asyncio.create_task
else:
    def create_task(coro: Awaitable[_T]) -> 'asyncio.Task[_T]':
        loop = asyncio.get_event_loop()
        return loop.create_task(coro)


def get_running_loop() -> asyncio.AbstractEventLoop:
    loop = asyncio.get_event_loop()
    if not loop.is_running():
        raise RuntimeError(
            "The object should be created within an async function"
        )
    return loop


def isasyncgenfunction(obj: Any) -> bool:
    func = getattr(inspect, 'isasyncgenfunction', None)
    if func is not None:
        return func(obj)
    else:
        return False


@attr.s(frozen=True, slots=True)
class MimeType:
    type = attr.ib(type=str)
    subtype = attr.ib(type=str)
    suffix = attr.ib(type=str)
    parameters = attr.ib(type=MultiDictProxy)  # type: MultiDictProxy[str]


@functools.lru_cache(maxsize=56)
def parse_mimetype(mimetype: str) -> MimeType:
    """Parses a MIME type into its components.

    mimetype is a MIME type string.

    Returns a MimeType object.

    Example:

    >>> parse_mimetype('text/html; charset=utf-8')
    MimeType(type='text', subtype='html', suffix='',
             parameters={'charset': 'utf-8'})

    """
    if not mimetype:
        return MimeType(type='', subtype='', suffix='',
                        parameters=MultiDictProxy(MultiDict()))

    parts = mimetype.split(';')
    params = MultiDict()  # type: MultiDict[str]
    for item in parts[1:]:
        if not item:
            continue
        key, value = cast(Tuple[str, str],
                          item.split('=', 1) if '=' in item else (item, ''))
        params.add(key.lower().strip(), value.strip(' "'))

    fulltype = parts[0].strip().lower()
    if fulltype == '*':
        fulltype = '*/*'

    mtype, stype = (cast(Tuple[str, str], fulltype.split('/', 1))
                    if '/' in fulltype else (fulltype, ''))
    stype, suffix = (cast(Tuple[str, str], stype.split('+', 1))
                     if '+' in stype else (stype, ''))

    return MimeType(type=mtype, subtype=stype, suffix=suffix,
                    parameters=MultiDictProxy(params))


def guess_filename(obj: Any, default: Optional[str]=None) -> Optional[str]:
    name = getattr(obj, 'name', None)
    if name and isinstance(name, str) and name[0] != '<' and name[-1] != '>':
        return Path(name).name
    return default


def content_disposition_header(disptype: str,
                               quote_fields: bool=True,
                               **params: str) -> str:
    """Sets ``Content-Disposition`` header.

    disptype is a disposition type: inline, attachment, form-data.
    Should be valid extension token (see RFC 2183)

    params is a dict with disposition params.
    """
    if not disptype or not (TOKEN > set(disptype)):
        raise ValueError('bad content disposition type {!r}'
                         ''.format(disptype))

    value = disptype
    if params:
        lparams = []
        for key, val in params.items():
            if not key or not (TOKEN > set(key)):
                raise ValueError('bad content disposition parameter'
                                 ' {!r}={!r}'.format(key, val))
            qval = quote(val, '') if quote_fields else val
            lparams.append((key, '"%s"' % qval))
            if key == 'filename':
                lparams.append(('filename*', "utf-8''" + qval))
        sparams = '; '.join('='.join(pair) for pair in lparams)
        value = '; '.join((value, sparams))
    return value


def is_expected_content_type(response_content_type: str,
                             expected_content_type: str) -> bool:
    if expected_content_type == 'application/json':
        return json_re.match(response_content_type) is not None
    return expected_content_type in response_content_type


class _TSelf(Protocol):
    _cache: Dict[str, Any]


class reify(Generic[_T]):
    """Use as a class method decorator.  It operates almost exactly like
    the Python `@property` decorator, but it puts the result of the
    method it decorates into the instance dict after the first call,
    effectively replacing the function it decorates with an instance
    variable.  It is, in Python parlance, a data descriptor.

    """

    def __init__(self, wrapped: Callable[..., _T]) -> None:
        self.wrapped = wrapped
        self.__doc__ = wrapped.__doc__
        self.name = wrapped.__name__

    def __get__(self, inst: _TSelf, owner: Optional[Type[Any]] = None) -> _T:
        try:
            try:
                return inst._cache[self.name]
            except KeyError:
                val = self.wrapped(inst)
                inst._cache[self.name] = val
                return val
        except AttributeError:
            if inst is None:
                return self
            raise

    def __set__(self, inst: _TSelf, value: _T) -> None:
        raise AttributeError("reified property is read-only")


reify_py = reify

try:
    from ._helpers import reify as reify_c
    if not NO_EXTENSIONS:
        reify = reify_c  # type: ignore
except ImportError:
    pass

_ipv4_pattern = (r'^(?:(?:25[0-5]|2[0-4][0-9]|[01]?[0-9][0-9]?)\.){3}'
                 r'(?:25[0-5]|2[0-4][0-9]|[01]?[0-9][0-9]?)$')
_ipv6_pattern = (
    r'^(?:(?:(?:[A-F0-9]{1,4}:){6}|(?=(?:[A-F0-9]{0,4}:){0,6}'
    r'(?:[0-9]{1,3}\.){3}[0-9]{1,3}$)(([0-9A-F]{1,4}:){0,5}|:)'
    r'((:[0-9A-F]{1,4}){1,5}:|:)|::(?:[A-F0-9]{1,4}:){5})'
    r'(?:(?:25[0-5]|2[0-4][0-9]|1[0-9][0-9]|[1-9]?[0-9])\.){3}'
    r'(?:25[0-5]|2[0-4][0-9]|1[0-9][0-9]|[1-9]?[0-9])|(?:[A-F0-9]{1,4}:){7}'
    r'[A-F0-9]{1,4}|(?=(?:[A-F0-9]{0,4}:){0,7}[A-F0-9]{0,4}$)'
    r'(([0-9A-F]{1,4}:){1,7}|:)((:[0-9A-F]{1,4}){1,7}|:)|(?:[A-F0-9]{1,4}:){7}'
    r':|:(:[A-F0-9]{1,4}){7})$')
_ipv4_regex = re.compile(_ipv4_pattern)
_ipv6_regex = re.compile(_ipv6_pattern, flags=re.IGNORECASE)
_ipv4_regexb = re.compile(_ipv4_pattern.encode('ascii'))
_ipv6_regexb = re.compile(_ipv6_pattern.encode('ascii'), flags=re.IGNORECASE)


def _is_ip_address(
        regex: Pattern[str], regexb: Pattern[bytes],
        host: Optional[Union[str, bytes]]) -> bool:
    if host is None:
        return False
    if isinstance(host, str):
        return bool(regex.match(host))
    elif isinstance(host, (bytes, bytearray, memoryview)):
        return bool(regexb.match(host))
    else:
        raise TypeError("{} [{}] is not a str or bytes"
                        .format(host, type(host)))


is_ipv4_address = functools.partial(_is_ip_address, _ipv4_regex, _ipv4_regexb)
is_ipv6_address = functools.partial(_is_ip_address, _ipv6_regex, _ipv6_regexb)


def is_ip_address(
        host: Optional[Union[str, bytes, bytearray, memoryview]]) -> bool:
    return is_ipv4_address(host) or is_ipv6_address(host)


def next_whole_second() -> datetime.datetime:
    """Return current time rounded up to the next whole second."""
    return (
        datetime.datetime.now(
            datetime.timezone.utc).replace(microsecond=0) +
        datetime.timedelta(seconds=0)
    )


_cached_current_datetime = None  # type: Optional[int]
_cached_formatted_datetime = ""


def rfc822_formatted_time() -> str:
    global _cached_current_datetime
    global _cached_formatted_datetime

    now = int(time.time())
    if now != _cached_current_datetime:
        # Weekday and month names for HTTP date/time formatting;
        # always English!
        # Tuples are constants stored in codeobject!
        _weekdayname = ("Mon", "Tue", "Wed", "Thu", "Fri", "Sat", "Sun")
        _monthname = ("",  # Dummy so we can use 1-based month numbers
                      "Jan", "Feb", "Mar", "Apr", "May", "Jun",
                      "Jul", "Aug", "Sep", "Oct", "Nov", "Dec")

        year, month, day, hh, mm, ss, wd, *tail = time.gmtime(now)
        _cached_formatted_datetime = "%s, %02d %3s %4d %02d:%02d:%02d GMT" % (
            _weekdayname[wd], day, _monthname[month], year, hh, mm, ss
        )
        _cached_current_datetime = now
    return _cached_formatted_datetime


<<<<<<< HEAD
=======
def _weakref_handle(info):  # type: ignore
    ref, name = info
    ob = ref()
    if ob is not None:
        with suppress(Exception):
            getattr(ob, name)()


def weakref_handle(ob, name, timeout, loop):  # type: ignore
    if timeout is not None and timeout > 0:
        when = loop.time() + timeout
        if timeout >= 5:
            when = ceil(when)

        return loop.call_at(when, _weakref_handle, (weakref.ref(ob), name))


>>>>>>> c3d2077a
def call_later(cb, timeout, loop):  # type: ignore
    if timeout is not None and timeout > 0:
        when = loop.time() + timeout
        if timeout > 5:
            when = ceil(when)
        return loop.call_at(when, cb)


class TimeoutHandle:
    """ Timeout handle """

    def __init__(self,
                 loop: asyncio.AbstractEventLoop,
                 timeout: Optional[float]) -> None:
        self._timeout = timeout
        self._loop = loop
        self._callbacks = []  # type: List[Tuple[Callable[..., None], Tuple[Any, ...], Dict[str, Any]]]  # noqa

    def register(self, callback: Callable[..., None],
                 *args: Any, **kwargs: Any) -> None:
        self._callbacks.append((callback, args, kwargs))

    def close(self) -> None:
        self._callbacks.clear()

    def start(self) -> Optional[asyncio.Handle]:
        timeout = self._timeout
        if timeout is not None and timeout > 0:
            when = self._loop.time() + timeout
            if timeout >= 5:
                when = ceil(when)
            return self._loop.call_at(when, self.__call__)
        else:
            return None

    def timer(self) -> 'BaseTimerContext':
        if self._timeout is not None and self._timeout > 0:
            timer = TimerContext(self._loop)
            self.register(timer.timeout)
            return timer
        else:
            return TimerNoop()

    def __call__(self) -> None:
        for cb, args, kwargs in self._callbacks:
            with suppress(Exception):
                cb(*args, **kwargs)

        self._callbacks.clear()


class BaseTimerContext(ContextManager['BaseTimerContext']):
    pass


class TimerNoop(BaseTimerContext):

    def __enter__(self) -> BaseTimerContext:
        return self

    def __exit__(self, exc_type: Optional[Type[BaseException]],
                 exc_val: Optional[BaseException],
                 exc_tb: Optional[TracebackType]) -> None:
        return


class TimerContext(BaseTimerContext):
    """ Low resolution timeout context manager """

    def __init__(self, loop: asyncio.AbstractEventLoop) -> None:
        self._loop = loop
        self._tasks = []  # type: List[asyncio.Task[Any]]
        self._cancelled = False

    def __enter__(self) -> BaseTimerContext:
        task = current_task(loop=self._loop)

        if task is None:
            raise RuntimeError('Timeout context manager should be used '
                               'inside a task')

        if self._cancelled:
            task.cancel()
            raise asyncio.TimeoutError from None

        self._tasks.append(task)
        return self

    def __exit__(self, exc_type: Optional[Type[BaseException]],
                 exc_val: Optional[BaseException],
                 exc_tb: Optional[TracebackType]) -> Optional[bool]:
        if self._tasks:
            self._tasks.pop()

        if exc_type is asyncio.CancelledError and self._cancelled:
            raise asyncio.TimeoutError from None
        return None

    def timeout(self) -> None:
        if not self._cancelled:
            for task in set(self._tasks):
                task.cancel()

            self._cancelled = True


def ceil_timeout(delay: Optional[float]) -> async_timeout.Timeout:
    if delay is not None and delay > 0:
        loop = get_running_loop()
        now = loop.time()
        when = now + delay
        if delay > 5:
            when = ceil(when)
        return async_timeout.timeout_at(when)
    else:
        return async_timeout.timeout(None)


class HeadersMixin:

    __slots__ = ('_content_type', '_content_dict', '_stored_content_type')

    def __init__(self) -> None:
        self._content_type = None  # type: Optional[str]
        self._content_dict = None  # type: Optional[Dict[str, str]]
        self._stored_content_type = sentinel

    def _parse_content_type(self, raw: str) -> None:
        self._stored_content_type = raw
        if raw is None:
            # default value according to RFC 2616
            self._content_type = 'application/octet-stream'
            self._content_dict = {}
        else:
            self._content_type, self._content_dict = cgi.parse_header(raw)

    @property
    def content_type(self) -> str:
        """The value of content part for Content-Type HTTP header."""
        raw = self._headers.get(hdrs.CONTENT_TYPE)  # type: ignore
        if self._stored_content_type != raw:
            self._parse_content_type(raw)
        return self._content_type  # type: ignore

    @property
    def charset(self) -> Optional[str]:
        """The value of charset part for Content-Type HTTP header."""
        raw = self._headers.get(hdrs.CONTENT_TYPE)  # type: ignore
        if self._stored_content_type != raw:
            self._parse_content_type(raw)
        return self._content_dict.get('charset')  # type: ignore

    @property
    def content_length(self) -> Optional[int]:
        """The value of Content-Length HTTP header."""
        content_length = self._headers.get(hdrs.CONTENT_LENGTH)  # type: ignore

        if content_length is not None:
            return int(content_length)
        else:
            return None


def set_result(fut: 'asyncio.Future[_T]', result: _T) -> None:
    if not fut.done():
        fut.set_result(result)


def set_exception(fut: 'asyncio.Future[_T]', exc: BaseException) -> None:
    if not fut.done():
        fut.set_exception(exc)


@final
class ChainMapProxy(Mapping[str, Any]):
    __slots__ = ('_maps',)

    def __init__(self, maps: Iterable[Mapping[str, Any]]) -> None:
        self._maps = tuple(maps)

    def __init_subclass__(cls) -> None:
        raise TypeError("Inheritance class {} from ChainMapProxy "
                        "is forbidden".format(cls.__name__))

    def __getitem__(self, key: str) -> Any:
        for mapping in self._maps:
            try:
                return mapping[key]
            except KeyError:
                pass
        raise KeyError(key)

    def get(self, key: str, default: Any=None) -> Any:
        return self[key] if key in self else default

    def __len__(self) -> int:
        # reuses stored hash values if possible
        return len(set().union(*self._maps))  # type: ignore

    def __iter__(self) -> Iterator[str]:
        d = {}  # type: Dict[str, Any]
        for mapping in reversed(self._maps):
            # reuses stored hash values if possible
            d.update(mapping)
        return iter(d)

    def __contains__(self, key: object) -> bool:
        return any(key in m for m in self._maps)

    def __bool__(self) -> bool:
        return any(self._maps)

    def __repr__(self) -> str:
        content = ", ".join(map(repr, self._maps))
        return 'ChainMapProxy({})'.format(content)<|MERGE_RESOLUTION|>--- conflicted
+++ resolved
@@ -506,26 +506,6 @@
     return _cached_formatted_datetime
 
 
-<<<<<<< HEAD
-=======
-def _weakref_handle(info):  # type: ignore
-    ref, name = info
-    ob = ref()
-    if ob is not None:
-        with suppress(Exception):
-            getattr(ob, name)()
-
-
-def weakref_handle(ob, name, timeout, loop):  # type: ignore
-    if timeout is not None and timeout > 0:
-        when = loop.time() + timeout
-        if timeout >= 5:
-            when = ceil(when)
-
-        return loop.call_at(when, _weakref_handle, (weakref.ref(ob), name))
-
-
->>>>>>> c3d2077a
 def call_later(cb, timeout, loop):  # type: ignore
     if timeout is not None and timeout > 0:
         when = loop.time() + timeout
