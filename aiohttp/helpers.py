"""Various helper functions"""
import base64
import io
import os
import urllib.parse
from collections import namedtuple
from wsgiref.handlers import format_date_time

from . import hdrs, multidict

__all__ = ['BasicAuth', 'FormData', 'parse_mimetype']


class BasicAuth(namedtuple('BasicAuth', ['login', 'password', 'encoding'])):
    """Http basic authentication helper.

    :param str login: Login
    :param str password: Password
    :param str encoding: (optional) encoding ('latin1' by default)
    """

    def __new__(cls, login, password='', encoding='latin1'):
        if login is None:
            raise ValueError('None is not allowed as login value')

        if password is None:
            raise ValueError('None is not allowed as password value')

        return super().__new__(cls, login, password, encoding)

    def encode(self):
        """Encode credentials."""
        creds = ('%s:%s' % (self.login, self.password)).encode(self.encoding)
        return 'Basic %s' % base64.b64encode(creds).decode(self.encoding)


class FormData:
    """Helper class for multipart/form-data and
    application/x-www-form-urlencoded body generation."""

    def __init__(self, fields=()):
        from . import multipart
        self._writer = multipart.MultipartWriter('form-data')
        self._fields = []
        self._is_multipart = False

        if isinstance(fields, dict):
            fields = list(fields.items())
        elif not isinstance(fields, (list, tuple)):
            fields = (fields,)
        self.add_fields(*fields)

    @property
    def is_multipart(self):
        return self._is_multipart

    @property
    def content_type(self):
        if self._is_multipart:
            return self._writer.headers[hdrs.CONTENT_TYPE]
        else:
            return 'application/x-www-form-urlencoded'

    def add_field(self, name, value, *, content_type=None, filename=None,
                  content_transfer_encoding=None):

        if isinstance(value, io.IOBase):
            self._is_multipart = True

        type_options = multidict.MultiDict({'name': name})
        if filename is None and isinstance(value, io.IOBase):
            filename = guess_filename(value, name)
        if filename is not None:
            type_options['filename'] = filename
            self._is_multipart = True

        headers = {}
        if content_type is not None:
            headers[hdrs.CONTENT_TYPE] = content_type
            self._is_multipart = True
        if content_transfer_encoding is not None:
            headers[hdrs.CONTENT_TRANSFER_ENCODING] = content_transfer_encoding
            self._is_multipart = True

        self._fields.append((type_options, headers, value))

    def add_fields(self, *fields):
        to_add = list(fields)

        while to_add:
            rec = to_add.pop(0)

            if isinstance(rec, io.IOBase):
                k = guess_filename(rec, 'unknown')
                self.add_field(k, rec)

            elif isinstance(rec,
                            (multidict.MultiDictProxy,
                             multidict.MultiDict)):
                to_add.extend(rec.items())

            elif isinstance(rec, (list, tuple)) and len(rec) == 2:
                k, fp = rec
                self.add_field(k, fp)

            else:
                raise TypeError('Only io.IOBase, multidict and (name, file) '
                                'pairs allowed, use .add_field() for passing '
                                'more complex parameters')

    def _gen_form_urlencoded(self, encoding):
        # form data (x-www-form-urlencoded)
        data = []
        for type_options, _, value in self._fields:
            data.append((type_options['name'], value))

        data = urllib.parse.urlencode(data, doseq=True)
        return data.encode(encoding)

    def _gen_form_data(self, *args, **kwargs):
        """Encode a list of fields using the multipart/form-data MIME format"""
<<<<<<< HEAD
        boundary = self._boundary.encode('latin1')

        for type_options, headers, value in self._fields:
            yield b'--' + boundary + b'\r\n'

            out_headers = []

            opts = '; '.join('{0[0]}="{0[1]}"'.format(i)
                             for i in type_options.items())

            out_headers.append(
                ('Content-Disposition: form-data; ' + opts).encode(encoding) +
                b'\r\n')

            for k, v in headers.items():
                out_headers.append('{}: {}\r\n'.format(k, v).encode(encoding))

            out_headers.append(b'\r\n')

            yield b''.join(out_headers)

            if isinstance(value, str):
                yield value.encode(encoding)
            else:
                if isinstance(value, (bytes, bytearray)):
                    value = io.BytesIO(value)

                while True:
                    chunk = value.read(chunk_size)
                    if not chunk:
                        break
                    yield str_to_bytes(chunk, encoding)

            yield b'\r\n'

        yield b'--' + boundary + b'--\r\n'
=======
        for dispparams, headers, value in self._fields:
            part = self._writer.append(value, headers)
            if dispparams:
                part.set_content_disposition('form-data', **dispparams)
                # FIXME cgi.FieldStorage doesn't likes body parts with
                # Content-Length which were sent via chunked transfer encoding
                part.headers.pop(hdrs.CONTENT_LENGTH, None)
        yield from self._writer.serialize()
>>>>>>> 4c5208ef

    def __call__(self, encoding):
        if self._is_multipart:
            return self._gen_form_data(encoding)
        else:
            return self._gen_form_urlencoded(encoding)


def parse_mimetype(mimetype):
    """Parses a MIME type into its components.

    :param str mimetype: MIME type

    :returns: 4 element tuple for MIME type, subtype, suffix and parameters
    :rtype: tuple

    Example:

    >>> parse_mimetype('text/html; charset=utf-8')
    ('text', 'html', '', {'charset': 'utf-8'})

    """
    if not mimetype:
        return '', '', '', {}

    parts = mimetype.split(';')
    params = []
    for item in parts[1:]:
        if not item:
            continue
        key, value = item.split('=', 1) if '=' in item else (item, '')
        params.append((key.lower().strip(), value.strip(' "')))
    params = dict(params)

    fulltype = parts[0].strip().lower()
    if fulltype == '*':
        fulltype = '*/*'

    mtype, stype = fulltype.split('/', 1) \
        if '/' in fulltype else (fulltype, '')
    stype, suffix = stype.split('+', 1) if '+' in stype else (stype, '')

    return mtype, stype, suffix, params


def str_to_bytes(s, encoding='utf-8'):
    if isinstance(s, str):
        return s.encode(encoding)
    return s


def guess_filename(obj, default=None):
    name = getattr(obj, 'name', None)
    if name and name[0] != '<' and name[-1] != '>':
        return os.path.split(name)[-1]
    return default


def parse_remote_addr(forward):
    if isinstance(forward, str):
        # we only took the last one
        # http://en.wikipedia.org/wiki/X-Forwarded-For
        if ',' in forward:
            forward = forward.rsplit(',', 1)[-1].strip()

        # find host and port on ipv6 address
        if '[' in forward and ']' in forward:
            host = forward.split(']')[0][1:].lower()
        elif ':' in forward and forward.count(':') == 1:
            host = forward.split(':')[0].lower()
        else:
            host = forward

        forward = forward.split(']')[-1]
        if ':' in forward and forward.count(':') == 1:
            port = forward.split(':', 1)[1]
        else:
            port = 80

        remote = (host, port)
    else:
        remote = forward

    return remote[0], str(remote[1])


def atoms(message, environ, response, transport, request_time):
    """Gets atoms for log formatting."""
    if message:
        r = '{} {} HTTP/{}.{}'.format(
            message.method, message.path,
            message.version[0], message.version[1])
        headers = message.headers
    else:
        r = ''
        headers = {}

    remote_addr = parse_remote_addr(
        transport.get_extra_info('addr', '127.0.0.1'))

    atoms = {
        'h': remote_addr[0],
        'l': '-',
        'u': '-',
        't': format_date_time(None),
        'r': r,
        's': str(getattr(response, 'status', '')),
        'b': str(getattr(response, 'output_length', '')),
        'f': headers.get(hdrs.REFERER, '-'),
        'a': headers.get(hdrs.USER_AGENT, '-'),
        'T': str(int(request_time)),
        'D': str(request_time).split('.', 1)[-1][:5],
        'p': "<%s>" % os.getpid()
    }

    return atoms


class SafeAtoms(dict):
    """Copy from gunicorn"""

    def __init__(self, atoms, i_headers, o_headers):
        dict.__init__(self)

        self._i_headers = i_headers
        self._o_headers = o_headers

        for key, value in atoms.items():
            self[key] = value.replace('"', '\\"')

    def __getitem__(self, k):
        if k.startswith('{'):
            if k.endswith('}i'):
                headers = self._i_headers
            elif k.endswith('}o'):
                headers = self._o_headers
            else:
                headers = None

            if headers is not None:
                return headers.get(k[1:-2], '-')

        if k in self:
            return super(SafeAtoms, self).__getitem__(k)
        else:
            return '-'


class reify(object):
    """ Use as a class method decorator.  It operates almost exactly like the
    Python ``@property`` decorator, but it puts the result of the method it
    decorates into the instance dict after the first call, effectively
    replacing the function it decorates with an instance variable.  It is, in
    Python parlance, a non-data descriptor. """

    def __init__(self, wrapped):
        self.wrapped = wrapped
        try:
            self.__doc__ = wrapped.__doc__
        except:  # pragma: no cover
            pass

    def __get__(self, inst, objtype=None):
        if inst is None:  # pragma: no cover
            return self
        val = self.wrapped(inst)
        setattr(inst, self.wrapped.__name__, val)
        return val<|MERGE_RESOLUTION|>--- conflicted
+++ resolved
@@ -119,44 +119,6 @@
 
     def _gen_form_data(self, *args, **kwargs):
         """Encode a list of fields using the multipart/form-data MIME format"""
-<<<<<<< HEAD
-        boundary = self._boundary.encode('latin1')
-
-        for type_options, headers, value in self._fields:
-            yield b'--' + boundary + b'\r\n'
-
-            out_headers = []
-
-            opts = '; '.join('{0[0]}="{0[1]}"'.format(i)
-                             for i in type_options.items())
-
-            out_headers.append(
-                ('Content-Disposition: form-data; ' + opts).encode(encoding) +
-                b'\r\n')
-
-            for k, v in headers.items():
-                out_headers.append('{}: {}\r\n'.format(k, v).encode(encoding))
-
-            out_headers.append(b'\r\n')
-
-            yield b''.join(out_headers)
-
-            if isinstance(value, str):
-                yield value.encode(encoding)
-            else:
-                if isinstance(value, (bytes, bytearray)):
-                    value = io.BytesIO(value)
-
-                while True:
-                    chunk = value.read(chunk_size)
-                    if not chunk:
-                        break
-                    yield str_to_bytes(chunk, encoding)
-
-            yield b'\r\n'
-
-        yield b'--' + boundary + b'--\r\n'
-=======
         for dispparams, headers, value in self._fields:
             part = self._writer.append(value, headers)
             if dispparams:
@@ -165,7 +127,6 @@
                 # Content-Length which were sent via chunked transfer encoding
                 part.headers.pop(hdrs.CONTENT_LENGTH, None)
         yield from self._writer.serialize()
->>>>>>> 4c5208ef
 
     def __call__(self, encoding):
         if self._is_multipart:
