# type: ignore
# HTTP client functional tests against aiohttp.web server

import asyncio
import datetime
import http.cookies
import io
import json
import pathlib
import socket
from typing import Any
from unittest import mock

import pytest
from multidict import MultiDict

import aiohttp
from aiohttp import Fingerprint, ServerFingerprintMismatch, hdrs, web
from aiohttp.abc import AbstractResolver
from aiohttp.client_exceptions import TooManyRedirects
from aiohttp.test_utils import unused_port


@pytest.fixture
def here():
    return pathlib.Path(__file__).parent


@pytest.fixture
def fname(here: Any):
    return here / "conftest.py"


async def test_keepalive_two_requests_success(aiohttp_client: Any) -> None:
    async def handler(request):
        body = await request.read()
        assert b"" == body
        return web.Response(body=b"OK")

    app = web.Application()
    app.router.add_route("GET", "/", handler)

    connector = aiohttp.TCPConnector(limit=1)
    client = await aiohttp_client(app, connector=connector)

    resp1 = await client.get("/")
    await resp1.read()
    resp2 = await client.get("/")
    await resp2.read()

    assert 1 == len(client._session.connector._conns)


async def test_keepalive_after_head_requests_success(aiohttp_client: Any) -> None:
    async def handler(request):
        body = await request.read()
        assert b"" == body
        return web.Response(body=b"OK")

    cnt_conn_reuse = 0

    async def on_reuseconn(session, ctx, params):
        nonlocal cnt_conn_reuse
        cnt_conn_reuse += 1

    trace_config = aiohttp.TraceConfig()
    trace_config._on_connection_reuseconn.append(on_reuseconn)

    app = web.Application()
    app.router.add_route("GET", "/", handler)

    connector = aiohttp.TCPConnector(limit=1)
    client = await aiohttp_client(
        app, connector=connector, trace_configs=[trace_config]
    )

    resp1 = await client.head("/")
    await resp1.read()
    resp2 = await client.get("/")
    await resp2.read()

    assert 1 == cnt_conn_reuse


async def test_keepalive_response_released(aiohttp_client: Any) -> None:
    async def handler(request):
        body = await request.read()
        assert b"" == body
        return web.Response(body=b"OK")

    app = web.Application()
    app.router.add_route("GET", "/", handler)

    connector = aiohttp.TCPConnector(limit=1)
    client = await aiohttp_client(app, connector=connector)

    resp1 = await client.get("/")
    resp1.release()
    resp2 = await client.get("/")
    resp2.release()

    assert 1 == len(client._session.connector._conns)


async def test_keepalive_server_force_close_connection(aiohttp_client: Any) -> None:
    async def handler(request):
        body = await request.read()
        assert b"" == body
        response = web.Response(body=b"OK")
        response.force_close()
        return response

    app = web.Application()
    app.router.add_route("GET", "/", handler)

    connector = aiohttp.TCPConnector(limit=1)
    client = await aiohttp_client(app, connector=connector)

    resp1 = await client.get("/")
    resp1.close()
    resp2 = await client.get("/")
    resp2.close()

    assert 0 == len(client._session.connector._conns)


async def test_release_early(aiohttp_client: Any) -> None:
    async def handler(request):
        await request.read()
        return web.Response(body=b"OK")

    app = web.Application()
    app.router.add_route("GET", "/", handler)

    client = await aiohttp_client(app)
    resp = await client.get("/")
    assert resp.closed
    assert 1 == len(client._session.connector._conns)


async def test_HTTP_304(aiohttp_client: Any) -> None:
    async def handler(request):
        body = await request.read()
        assert b"" == body
        return web.Response(status=304)

    app = web.Application()
    app.router.add_route("GET", "/", handler)
    client = await aiohttp_client(app)

    resp = await client.get("/")
    assert resp.status == 304
    content = await resp.read()
    assert content == b""


async def test_HTTP_304_WITH_BODY(aiohttp_client: Any) -> None:
    async def handler(request):
        body = await request.read()
        assert b"" == body
        return web.Response(body=b"test", status=304)

    app = web.Application()
    app.router.add_route("GET", "/", handler)
    client = await aiohttp_client(app)

    resp = await client.get("/")
    assert resp.status == 304
    content = await resp.read()
    assert content == b""


async def test_auto_header_user_agent(aiohttp_client: Any) -> None:
    async def handler(request):
        assert "aiohttp" in request.headers["user-agent"]
        return web.Response()

    app = web.Application()
    app.router.add_route("GET", "/", handler)
    client = await aiohttp_client(app)

    resp = await client.get("/")
    assert 200 == resp.status


async def test_skip_auto_headers_user_agent(aiohttp_client: Any) -> None:
    async def handler(request):
        assert hdrs.USER_AGENT not in request.headers
        return web.Response()

    app = web.Application()
    app.router.add_route("GET", "/", handler)
    client = await aiohttp_client(app)

    resp = await client.get("/", skip_auto_headers=["user-agent"])
    assert 200 == resp.status


async def test_skip_default_auto_headers_user_agent(aiohttp_client: Any) -> None:
    async def handler(request):
        assert hdrs.USER_AGENT not in request.headers
        return web.Response()

    app = web.Application()
    app.router.add_route("GET", "/", handler)
    client = await aiohttp_client(app, skip_auto_headers=["user-agent"])

    resp = await client.get("/")
    assert 200 == resp.status


async def test_skip_auto_headers_content_type(aiohttp_client: Any) -> None:
    async def handler(request):
        assert hdrs.CONTENT_TYPE not in request.headers
        return web.Response()

    app = web.Application()
    app.router.add_route("GET", "/", handler)
    client = await aiohttp_client(app)

    resp = await client.get("/", skip_auto_headers=["content-type"])
    assert 200 == resp.status


async def test_post_data_bytesio(aiohttp_client: Any) -> None:
    data = b"some buffer"

    async def handler(request):
        assert len(data) == request.content_length
        val = await request.read()
        assert data == val
        return web.Response()

    app = web.Application()
    app.router.add_route("POST", "/", handler)
    client = await aiohttp_client(app)

    resp = await client.post("/", data=io.BytesIO(data))
    assert 200 == resp.status


async def test_post_data_with_bytesio_file(aiohttp_client: Any) -> None:
    data = b"some buffer"

    async def handler(request):
        post_data = await request.post()
        assert ["file"] == list(post_data.keys())
        assert data == post_data["file"].file.read()
        return web.Response()

    app = web.Application()
    app.router.add_route("POST", "/", handler)
    client = await aiohttp_client(app)

    resp = await client.post("/", data={"file": io.BytesIO(data)})
    assert 200 == resp.status


async def test_post_data_stringio(aiohttp_client: Any) -> None:
    data = "some buffer"

    async def handler(request):
        assert len(data) == request.content_length
        assert request.headers["CONTENT-TYPE"] == "text/plain; charset=utf-8"
        val = await request.text()
        assert data == val
        return web.Response()

    app = web.Application()
    app.router.add_route("POST", "/", handler)
    client = await aiohttp_client(app)

    resp = await client.post("/", data=io.StringIO(data))
    assert 200 == resp.status


async def test_post_data_textio_encoding(aiohttp_client: Any) -> None:
    data = "текст"

    async def handler(request):
        assert request.headers["CONTENT-TYPE"] == "text/plain; charset=koi8-r"
        val = await request.text()
        assert data == val
        return web.Response()

    app = web.Application()
    app.router.add_route("POST", "/", handler)
    client = await aiohttp_client(app)

    pl = aiohttp.TextIOPayload(io.StringIO(data), encoding="koi8-r")
    resp = await client.post("/", data=pl)
    assert 200 == resp.status


async def test_ssl_client(
    aiohttp_server: Any, ssl_ctx: Any, aiohttp_client: Any, client_ssl_ctx: Any
) -> None:
    connector = aiohttp.TCPConnector(ssl=client_ssl_ctx)

    async def handler(request):
        return web.Response(text="Test message")

    app = web.Application()
    app.router.add_route("GET", "/", handler)
    server = await aiohttp_server(app, ssl=ssl_ctx)
    client = await aiohttp_client(server, connector=connector)

    resp = await client.get("/")
    assert 200 == resp.status
    txt = await resp.text()
    assert txt == "Test message"


async def test_tcp_connector_fingerprint_ok(
    aiohttp_server: Any,
    aiohttp_client: Any,
    ssl_ctx: Any,
    tls_certificate_fingerprint_sha256: Any,
):
    tls_fingerprint = Fingerprint(tls_certificate_fingerprint_sha256)

    async def handler(request):
        return web.Response(text="Test message")

    connector = aiohttp.TCPConnector(ssl=tls_fingerprint)
    app = web.Application()
    app.router.add_route("GET", "/", handler)
    server = await aiohttp_server(app, ssl=ssl_ctx)
    client = await aiohttp_client(server, connector=connector)

    resp = await client.get("/")
    assert resp.status == 200
    resp.close()


async def test_tcp_connector_fingerprint_fail(
    aiohttp_server: Any,
    aiohttp_client: Any,
    ssl_ctx: Any,
    tls_certificate_fingerprint_sha256: Any,
):
    async def handler(request):
        return web.Response(text="Test message")

    bad_fingerprint = b"\x00" * len(tls_certificate_fingerprint_sha256)

    connector = aiohttp.TCPConnector(ssl=Fingerprint(bad_fingerprint))

    app = web.Application()
    app.router.add_route("GET", "/", handler)
    server = await aiohttp_server(app, ssl=ssl_ctx)
    client = await aiohttp_client(server, connector=connector)

    with pytest.raises(ServerFingerprintMismatch) as cm:
        await client.get("/")
    exc = cm.value
    assert exc.expected == bad_fingerprint
    assert exc.got == tls_certificate_fingerprint_sha256


async def test_format_task_get(aiohttp_server: Any) -> None:
    async def handler(request):
        return web.Response(body=b"OK")

    app = web.Application()
    app.router.add_route("GET", "/", handler)
    server = await aiohttp_server(app)
    client = aiohttp.ClientSession()
    task = asyncio.create_task(client.get(server.make_url("/")))
    assert f"{task}".startswith("<Task pending")
    resp = await task
    resp.close()
    await client.close()


async def test_str_params(aiohttp_client: Any) -> None:
    async def handler(request):
        assert "q=t est" in request.rel_url.query_string
        return web.Response()

    app = web.Application()
    app.router.add_route("GET", "/", handler)
    client = await aiohttp_client(app)

    resp = await client.get("/", params="q=t+est")
    assert 200 == resp.status


async def test_drop_params_on_redirect(aiohttp_client: Any) -> None:
    async def handler_redirect(request):
        return web.Response(status=301, headers={"Location": "/ok?a=redirect"})

    async def handler_ok(request):
        assert request.rel_url.query_string == "a=redirect"
        return web.Response(status=200)

    app = web.Application()
    app.router.add_route("GET", "/ok", handler_ok)
    app.router.add_route("GET", "/redirect", handler_redirect)
    client = await aiohttp_client(app)

    resp = await client.get("/redirect", params={"a": "initial"})
    assert resp.status == 200


async def test_drop_fragment_on_redirect(aiohttp_client: Any) -> None:
    async def handler_redirect(request):
        return web.Response(status=301, headers={"Location": "/ok#fragment"})

    async def handler_ok(request):
        return web.Response(status=200)

    app = web.Application()
    app.router.add_route("GET", "/ok", handler_ok)
    app.router.add_route("GET", "/redirect", handler_redirect)
    client = await aiohttp_client(app)

    resp = await client.get("/redirect")
    assert resp.status == 200
    assert resp.url.path == "/ok"


async def test_drop_fragment(aiohttp_client: Any) -> None:
    async def handler_ok(request):
        return web.Response(status=200)

    app = web.Application()
    app.router.add_route("GET", "/ok", handler_ok)
    client = await aiohttp_client(app)

    resp = await client.get("/ok#fragment")
    assert resp.status == 200
    assert resp.url.path == "/ok"


async def test_history(aiohttp_client: Any) -> None:
    async def handler_redirect(request):
        return web.Response(status=301, headers={"Location": "/ok"})

    async def handler_ok(request):
        return web.Response(status=200)

    app = web.Application()
    app.router.add_route("GET", "/ok", handler_ok)
    app.router.add_route("GET", "/redirect", handler_redirect)
    client = await aiohttp_client(app)

    resp = await client.get("/ok")
    assert len(resp.history) == 0
    assert resp.status == 200

    resp_redirect = await client.get("/redirect")
    assert len(resp_redirect.history) == 1
    assert resp_redirect.history[0].status == 301
    assert resp_redirect.status == 200


async def test_keepalive_closed_by_server(aiohttp_client: Any) -> None:
    async def handler(request):
        body = await request.read()
        assert b"" == body
        resp = web.Response(body=b"OK")
        resp.force_close()
        return resp

    app = web.Application()
    app.router.add_route("GET", "/", handler)

    connector = aiohttp.TCPConnector(limit=1)
    client = await aiohttp_client(app, connector=connector)

    resp1 = await client.get("/")
    val1 = await resp1.read()
    assert val1 == b"OK"
    resp2 = await client.get("/")
    val2 = await resp2.read()
    assert val2 == b"OK"

    assert 0 == len(client._session.connector._conns)


async def test_wait_for(aiohttp_client: Any) -> None:
    async def handler(request):
        return web.Response(body=b"OK")

    app = web.Application()
    app.router.add_route("GET", "/", handler)
    client = await aiohttp_client(app)

    resp = await asyncio.wait_for(client.get("/"), 10)
    assert resp.status == 200
    txt = await resp.text()
    assert txt == "OK"


async def test_raw_headers(aiohttp_client: Any) -> None:
    async def handler(request):
        return web.Response()

    app = web.Application()
    app.router.add_route("GET", "/", handler)
    client = await aiohttp_client(app)
    resp = await client.get("/")
    assert resp.status == 200

    raw_headers = tuple((bytes(h), bytes(v)) for h, v in resp.raw_headers)
    assert raw_headers == (
        (b"Content-Length", b"0"),
        (b"Content-Type", b"application/octet-stream"),
        (b"Date", mock.ANY),
        (b"Server", mock.ANY),
    )
    resp.close()


async def test_host_header_first(aiohttp_client: Any) -> None:
    async def handler(request):
        assert list(request.headers)[0] == hdrs.HOST
        return web.Response()

    app = web.Application()
    app.router.add_route("GET", "/", handler)
    client = await aiohttp_client(app)
    resp = await client.get("/")
    assert resp.status == 200


async def test_empty_header_values(aiohttp_client: Any) -> None:
    async def handler(request):
        resp = web.Response()
        resp.headers["X-Empty"] = ""
        return resp

    app = web.Application()
    app.router.add_route("GET", "/", handler)
    client = await aiohttp_client(app)
    resp = await client.get("/")
    assert resp.status == 200
    raw_headers = tuple((bytes(h), bytes(v)) for h, v in resp.raw_headers)
    assert raw_headers == (
        (b"X-Empty", b""),
        (b"Content-Length", b"0"),
        (b"Content-Type", b"application/octet-stream"),
        (b"Date", mock.ANY),
        (b"Server", mock.ANY),
    )
    resp.close()


async def test_204_with_gzipped_content_encoding(aiohttp_client: Any) -> None:
    async def handler(request):
        resp = web.StreamResponse(status=204)
        resp.content_length = 0
        resp.content_type = "application/json"
        # resp.enable_compression(web.ContentCoding.gzip)
        resp.headers["Content-Encoding"] = "gzip"
        await resp.prepare(request)
        return resp

    app = web.Application()
    app.router.add_route("DELETE", "/", handler)
    client = await aiohttp_client(app)

    resp = await client.delete("/")
    assert resp.status == 204
    assert resp.closed


async def test_timeout_on_reading_headers(aiohttp_client: Any, mocker: Any) -> None:
    async def handler(request):
        resp = web.StreamResponse()
        await asyncio.sleep(0.1)
        await resp.prepare(request)
        return resp

    app = web.Application()
    app.router.add_route("GET", "/", handler)
    client = await aiohttp_client(app)

    with pytest.raises(asyncio.TimeoutError):
        await client.get("/", timeout=0.01)


async def test_timeout_on_conn_reading_headers(
    aiohttp_client: Any, mocker: Any
) -> None:
    # tests case where user did not set a connection timeout

    async def handler(request):
        resp = web.StreamResponse()
        await asyncio.sleep(0.1)
        await resp.prepare(request)
        return resp

    app = web.Application()
    app.router.add_route("GET", "/", handler)

    conn = aiohttp.TCPConnector()
    client = await aiohttp_client(app, connector=conn)

    with pytest.raises(asyncio.TimeoutError):
        await client.get("/", timeout=0.01)


async def test_timeout_on_session_read_timeout(
    aiohttp_client: Any, mocker: Any
) -> None:
    async def handler(request):
        resp = web.StreamResponse()
        await asyncio.sleep(0.1)
        await resp.prepare(request)
        return resp

    app = web.Application()
    app.router.add_route("GET", "/", handler)

    conn = aiohttp.TCPConnector()
    client = await aiohttp_client(
        app, connector=conn, timeout=aiohttp.ClientTimeout(sock_read=0.01)
    )

    with pytest.raises(asyncio.TimeoutError):
        await client.get("/")


async def test_read_timeout_between_chunks(aiohttp_client: Any, mocker: Any) -> None:
    async def handler(request):
        resp = aiohttp.web.StreamResponse()
        await resp.prepare(request)
        # write data 4 times, with pauses. Total time 2 seconds.
        for _ in range(4):
            await asyncio.sleep(0.5)
            await resp.write(b"data\n")
        return resp

    app = web.Application()
    app.add_routes([web.get("/", handler)])

    # A timeout of 0.2 seconds should apply per read.
    timeout = aiohttp.ClientTimeout(sock_read=1)
    client = await aiohttp_client(app, timeout=timeout)

    res = b""
    async with await client.get("/") as resp:
        res += await resp.read()

    assert res == b"data\n" * 4


async def test_read_timeout_on_reading_chunks(aiohttp_client: Any, mocker: Any) -> None:
    async def handler(request):
        resp = aiohttp.web.StreamResponse()
        await resp.prepare(request)
        await resp.write(b"data\n")
        await asyncio.sleep(1)
        await resp.write(b"data\n")
        return resp

    app = web.Application()
    app.add_routes([web.get("/", handler)])

    # A timeout of 0.2 seconds should apply per read.
    timeout = aiohttp.ClientTimeout(sock_read=0.2)
    client = await aiohttp_client(app, timeout=timeout)

    async with await client.get("/") as resp:
        assert (await resp.content.read(5)) == b"data\n"
        with pytest.raises(asyncio.TimeoutError):
            await resp.content.read()


async def test_timeout_on_reading_data(aiohttp_client: Any, mocker: Any) -> None:
    loop = asyncio.get_event_loop()

    fut = loop.create_future()

    async def handler(request):
        resp = web.StreamResponse(headers={"content-length": "100"})
        await resp.prepare(request)
        fut.set_result(None)
        await asyncio.sleep(0.2)
        return resp

    app = web.Application()
    app.router.add_route("GET", "/", handler)
    client = await aiohttp_client(app)

    resp = await client.get("/", timeout=1)
    await fut

    with pytest.raises(asyncio.TimeoutError):
        await resp.read()


async def test_timeout_none(aiohttp_client: Any, mocker: Any) -> None:
    async def handler(request):
        resp = web.StreamResponse()
        await resp.prepare(request)
        return resp

    app = web.Application()
    app.router.add_route("GET", "/", handler)
    client = await aiohttp_client(app)

    resp = await client.get("/", timeout=None)
    assert resp.status == 200


<<<<<<< HEAD
async def test_readline_error_on_conn_close(aiohttp_client) -> None:
=======
async def test_readline_error_on_conn_close(aiohttp_client: Any) -> None:
    loop = asyncio.get_event_loop()

>>>>>>> 7f732702
    async def handler(request):
        resp_ = web.StreamResponse()
        resp_.content_length = 4 * 1024 * 1024
        await resp_.prepare(request)
        await resp_.write(b"12345")

        # finish response without sending the all declared body
        return resp_

    app = web.Application()
    app.router.add_route("GET", "/", handler)
    server = await aiohttp_client(app)

    async with aiohttp.ClientSession() as session:
        resp = await session.get(server.make_url("/"))
        with pytest.raises(aiohttp.ClientConnectionError):
            await resp.content.readline()


async def test_no_error_on_conn_close_if_eof(aiohttp_client: Any) -> None:
    async def handler(request):
        resp_ = web.StreamResponse()
        await resp_.prepare(request)
        await resp_.write(b"data\n")
        await asyncio.sleep(0.5)
        return resp_

    app = web.Application()
    app.router.add_route("GET", "/", handler)
    server = await aiohttp_client(app)

    session = aiohttp.ClientSession()
    try:
        url, headers = server.make_url("/"), {"Connection": "Keep-alive"}
        resp = await session.get(url, headers=headers)
        while True:
            data = await resp.content.readline()
            data = data.strip()
            if not data:
                break
            assert data == b"data"

        assert resp.content.exception() is None
    finally:
        await session.close()


async def test_error_not_overwrote_on_conn_close(aiohttp_client: Any) -> None:
    async def handler(request):
        resp_ = web.StreamResponse()
        await resp_.prepare(request)
        return resp_

    app = web.Application()
    app.router.add_route("GET", "/", handler)
    server = await aiohttp_client(app)

    session = aiohttp.ClientSession()
    try:
        url, headers = server.make_url("/"), {"Connection": "Keep-alive"}
        resp = await session.get(url, headers=headers)
        resp.content.set_exception(ValueError())
    finally:
        await session.close()

    assert isinstance(resp.content.exception(), ValueError)


async def test_HTTP_200_OK_METHOD(aiohttp_client: Any) -> None:
    async def handler(request):
        return web.Response(text=request.method)

    app = web.Application()
    for meth in ("get", "post", "put", "delete", "head", "patch", "options"):
        app.router.add_route(meth.upper(), "/", handler)

    client = await aiohttp_client(app)
    for meth in ("get", "post", "put", "delete", "head", "patch", "options"):
        resp = await client.request(meth, "/")
        assert resp.status == 200
        assert len(resp.history) == 0

        content1 = await resp.read()
        content2 = await resp.read()
        assert content1 == content2
        content = await resp.text()

        if meth == "head":
            assert b"" == content1
        else:
            assert meth.upper() == content


async def test_HTTP_200_OK_METHOD_connector(aiohttp_client: Any) -> None:
    async def handler(request):
        return web.Response(text=request.method)

    conn = aiohttp.TCPConnector()
    conn.clear_dns_cache()

    app = web.Application()
    for meth in ("get", "post", "put", "delete", "head"):
        app.router.add_route(meth.upper(), "/", handler)
    client = await aiohttp_client(app, connector=conn)

    for meth in ("get", "post", "put", "delete", "head"):
        resp = await client.request(meth, "/")

        content1 = await resp.read()
        content2 = await resp.read()
        assert content1 == content2
        content = await resp.text()

        assert resp.status == 200
        if meth == "head":
            assert b"" == content1
        else:
            assert meth.upper() == content


async def test_HTTP_302_REDIRECT_GET(aiohttp_client: Any) -> None:
    async def handler(request):
        return web.Response(text=request.method)

    async def redirect(request):
        raise web.HTTPFound(location="/")

    app = web.Application()
    app.router.add_get("/", handler)
    app.router.add_get("/redirect", redirect)
    client = await aiohttp_client(app)

    resp = await client.get("/redirect")
    assert 200 == resp.status
    assert 1 == len(resp.history)
    resp.close()


async def test_HTTP_302_REDIRECT_HEAD(aiohttp_client: Any) -> None:
    async def handler(request):
        return web.Response(text=request.method)

    async def redirect(request):
        raise web.HTTPFound(location="/")

    app = web.Application()
    app.router.add_get("/", handler)
    app.router.add_get("/redirect", redirect)
    app.router.add_head("/", handler)
    app.router.add_head("/redirect", redirect)
    client = await aiohttp_client(app)

    resp = await client.request("head", "/redirect")
    assert 200 == resp.status
    assert 1 == len(resp.history)
    assert resp.method == "HEAD"
    resp.close()


async def test_HTTP_302_REDIRECT_NON_HTTP(aiohttp_client: Any) -> None:
    async def redirect(request):
        raise web.HTTPFound(location="ftp://127.0.0.1/test/")

    app = web.Application()
    app.router.add_get("/redirect", redirect)
    client = await aiohttp_client(app)

    with pytest.raises(ValueError):
        await client.get("/redirect")


async def test_HTTP_302_REDIRECT_POST(aiohttp_client: Any) -> None:
    async def handler(request):
        return web.Response(text=request.method)

    async def redirect(request):
        raise web.HTTPFound(location="/")

    app = web.Application()
    app.router.add_get("/", handler)
    app.router.add_post("/redirect", redirect)
    client = await aiohttp_client(app)

    resp = await client.post("/redirect")
    assert 200 == resp.status
    assert 1 == len(resp.history)
    txt = await resp.text()
    assert txt == "GET"
    resp.close()


async def test_HTTP_302_REDIRECT_POST_with_content_length_hdr(
    aiohttp_client: Any,
) -> None:
    async def handler(request):
        return web.Response(text=request.method)

    async def redirect(request):
        await request.read()
        raise web.HTTPFound(location="/")

    data = json.dumps({"some": "data"})
    app = web.Application()
    app.router.add_get("/", handler)
    app.router.add_post("/redirect", redirect)
    client = await aiohttp_client(app)

    resp = await client.post(
        "/redirect", data=data, headers={"Content-Length": str(len(data))}
    )
    assert 200 == resp.status
    assert 1 == len(resp.history)
    txt = await resp.text()
    assert txt == "GET"
    resp.close()


async def test_HTTP_307_REDIRECT_POST(aiohttp_client: Any) -> None:
    async def handler(request):
        return web.Response(text=request.method)

    async def redirect(request):
        await request.read()
        raise web.HTTPTemporaryRedirect(location="/")

    app = web.Application()
    app.router.add_post("/", handler)
    app.router.add_post("/redirect", redirect)
    client = await aiohttp_client(app)

    resp = await client.post("/redirect", data={"some": "data"})
    assert 200 == resp.status
    assert 1 == len(resp.history)
    txt = await resp.text()
    assert txt == "POST"
    resp.close()


async def test_HTTP_308_PERMANENT_REDIRECT_POST(aiohttp_client: Any) -> None:
    async def handler(request):
        return web.Response(text=request.method)

    async def redirect(request):
        await request.read()
        raise web.HTTPPermanentRedirect(location="/")

    app = web.Application()
    app.router.add_post("/", handler)
    app.router.add_post("/redirect", redirect)
    client = await aiohttp_client(app)

    resp = await client.post("/redirect", data={"some": "data"})
    assert 200 == resp.status
    assert 1 == len(resp.history)
    txt = await resp.text()
    assert txt == "POST"
    resp.close()


async def test_HTTP_302_max_redirects(aiohttp_client: Any) -> None:
    async def handler(request):
        return web.Response(text=request.method)

    async def redirect(request):
        count = int(request.match_info["count"])
        if count:
            raise web.HTTPFound(location="/redirect/{}".format(count - 1))
        else:
            raise web.HTTPFound(location="/")

    app = web.Application()
    app.router.add_get("/", handler)
    app.router.add_get(r"/redirect/{count:\d+}", redirect)
    client = await aiohttp_client(app)

    with pytest.raises(TooManyRedirects) as ctx:
        await client.get("/redirect/5", max_redirects=2)
    assert 2 == len(ctx.value.history)
    assert ctx.value.request_info.url.path == "/redirect/5"
    assert ctx.value.request_info.method == "GET"


async def test_HTTP_200_GET_WITH_PARAMS(aiohttp_client: Any) -> None:
    async def handler(request):
        return web.Response(
            text="&".join(k + "=" + v for k, v in request.query.items())
        )

    app = web.Application()
    app.router.add_get("/", handler)
    client = await aiohttp_client(app)

    resp = await client.get("/", params={"q": "test"})
    assert 200 == resp.status
    txt = await resp.text()
    assert txt == "q=test"
    resp.close()


async def test_HTTP_200_GET_WITH_MultiDict_PARAMS(aiohttp_client: Any) -> None:
    async def handler(request):
        return web.Response(
            text="&".join(k + "=" + v for k, v in request.query.items())
        )

    app = web.Application()
    app.router.add_get("/", handler)
    client = await aiohttp_client(app)

    resp = await client.get("/", params=MultiDict([("q", "test"), ("q", "test2")]))
    assert 200 == resp.status
    txt = await resp.text()
    assert txt == "q=test&q=test2"
    resp.close()


async def test_HTTP_200_GET_WITH_MIXED_PARAMS(aiohttp_client: Any) -> None:
    async def handler(request):
        return web.Response(
            text="&".join(k + "=" + v for k, v in request.query.items())
        )

    app = web.Application()
    app.router.add_get("/", handler)
    client = await aiohttp_client(app)

    resp = await client.get("/?test=true", params={"q": "test"})
    assert 200 == resp.status
    txt = await resp.text()
    assert txt == "test=true&q=test"
    resp.close()


async def test_POST_DATA(aiohttp_client: Any) -> None:
    async def handler(request):
        data = await request.post()
        return web.json_response(dict(data))

    app = web.Application()
    app.router.add_post("/", handler)
    client = await aiohttp_client(app)

    resp = await client.post("/", data={"some": "data"})
    assert 200 == resp.status
    content = await resp.json()
    assert content == {"some": "data"}
    resp.close()


async def test_POST_DATA_with_explicit_formdata(aiohttp_client: Any) -> None:
    async def handler(request):
        data = await request.post()
        return web.json_response(dict(data))

    app = web.Application()
    app.router.add_post("/", handler)
    client = await aiohttp_client(app)

    form = aiohttp.FormData()
    form.add_field("name", "text")

    resp = await client.post("/", data=form)
    assert 200 == resp.status
    content = await resp.json()
    assert content == {"name": "text"}
    resp.close()


async def test_POST_DATA_with_charset(aiohttp_client: Any) -> None:
    async def handler(request):
        mp = await request.multipart()
        part = await mp.next()
        text = await part.text()
        return web.Response(text=text)

    app = web.Application()
    app.router.add_post("/", handler)
    client = await aiohttp_client(app)

    form = aiohttp.FormData()
    form.add_field("name", "текст", content_type="text/plain; charset=koi8-r")

    resp = await client.post("/", data=form)
    assert 200 == resp.status
    content = await resp.text()
    assert content == "текст"
    resp.close()


async def test_POST_DATA_formdats_with_charset(aiohttp_client: Any) -> None:
    async def handler(request):
        mp = await request.post()
        assert "name" in mp
        return web.Response(text=mp["name"])

    app = web.Application()
    app.router.add_post("/", handler)
    client = await aiohttp_client(app)

    form = aiohttp.FormData(charset="koi8-r")
    form.add_field("name", "текст")

    resp = await client.post("/", data=form)
    assert 200 == resp.status
    content = await resp.text()
    assert content == "текст"
    resp.close()


async def test_POST_DATA_with_charset_post(aiohttp_client: Any) -> None:
    async def handler(request):
        data = await request.post()
        return web.Response(text=data["name"])

    app = web.Application()
    app.router.add_post("/", handler)
    client = await aiohttp_client(app)

    form = aiohttp.FormData()
    form.add_field("name", "текст", content_type="text/plain; charset=koi8-r")

    resp = await client.post("/", data=form)
    assert 200 == resp.status
    content = await resp.text()
    assert content == "текст"
    resp.close()


async def test_POST_DATA_with_context_transfer_encoding(aiohttp_client: Any) -> None:
    async def handler(request):
        data = await request.post()
        assert data["name"] == "text"
        return web.Response(text=data["name"])

    app = web.Application()
    app.router.add_post("/", handler)
    client = await aiohttp_client(app)

    form = aiohttp.FormData()
    form.add_field("name", "text", content_transfer_encoding="base64")

    resp = await client.post("/", data=form)
    assert 200 == resp.status
    content = await resp.text()
    assert content == "text"
    resp.close()


async def test_POST_DATA_with_content_type_context_transfer_encoding(
    aiohttp_client: Any,
):
    async def handler(request):
        data = await request.post()
        assert data["name"] == "text"
        return web.Response(body=data["name"])

    app = web.Application()
    app.router.add_post("/", handler)
    client = await aiohttp_client(app)

    form = aiohttp.FormData()
    form.add_field(
        "name", "text", content_type="text/plain", content_transfer_encoding="base64"
    )

    resp = await client.post("/", data=form)
    assert 200 == resp.status
    content = await resp.text()
    assert content == "text"
    resp.close()


async def test_POST_MultiDict(aiohttp_client: Any) -> None:
    async def handler(request):
        data = await request.post()
        assert data == MultiDict([("q", "test1"), ("q", "test2")])
        return web.Response()

    app = web.Application()
    app.router.add_post("/", handler)
    client = await aiohttp_client(app)

    resp = await client.post("/", data=MultiDict([("q", "test1"), ("q", "test2")]))
    assert 200 == resp.status
    resp.close()


async def test_POST_DATA_DEFLATE(aiohttp_client: Any) -> None:
    async def handler(request):
        data = await request.post()
        return web.json_response(dict(data))

    app = web.Application()
    app.router.add_post("/", handler)
    client = await aiohttp_client(app)

    resp = await client.post("/", data={"some": "data"}, compress=True)
    assert 200 == resp.status
    content = await resp.json()
    assert content == {"some": "data"}
    resp.close()


async def test_POST_FILES(aiohttp_client: Any, fname: Any) -> None:
    async def handler(request):
        data = await request.post()
        assert data["some"].filename == fname.name
        with fname.open("rb") as f:
            content1 = f.read()
        content2 = data["some"].file.read()
        assert content1 == content2
        assert data["test"].file.read() == b"data"
        return web.Response()

    app = web.Application()
    app.router.add_post("/", handler)
    client = await aiohttp_client(app)

    with fname.open("rb") as f:
        resp = await client.post("/", data={"some": f, "test": b"data"}, chunked=True)
        assert 200 == resp.status
        resp.close()


async def test_POST_FILES_DEFLATE(aiohttp_client: Any, fname: Any) -> None:
    async def handler(request):
        data = await request.post()
        assert data["some"].filename == fname.name
        with fname.open("rb") as f:
            content1 = f.read()
        content2 = data["some"].file.read()
        assert content1 == content2
        return web.Response()

    app = web.Application()
    app.router.add_post("/", handler)
    client = await aiohttp_client(app)

    with fname.open("rb") as f:
        resp = await client.post(
            "/", data={"some": f}, chunked=True, compress="deflate"
        )
        assert 200 == resp.status
        resp.close()


async def test_POST_bytes(aiohttp_client: Any) -> None:
    body = b"0" * 12345

    async def handler(request):
        data = await request.read()
        assert body == data
        return web.Response()

    app = web.Application()
    app.router.add_post("/", handler)
    client = await aiohttp_client(app)

    resp = await client.post("/", data=body)
    assert 200 == resp.status
    resp.close()


async def test_POST_bytes_too_large(aiohttp_client: Any) -> None:
    body = b"0" * (2 ** 20 + 1)

    async def handler(request):
        data = await request.content.read()
        assert body == data
        return web.Response()

    app = web.Application()
    app.router.add_post("/", handler)
    client = await aiohttp_client(app)

    with pytest.warns(ResourceWarning):
        resp = await client.post("/", data=body)

    assert 200 == resp.status
    resp.close()


async def test_POST_FILES_STR(aiohttp_client: Any, fname: Any) -> None:
    async def handler(request):
        data = await request.post()
        with fname.open("rb") as f:
            content1 = f.read().decode()
        content2 = data["some"]
        assert content1 == content2
        return web.Response()

    app = web.Application()
    app.router.add_post("/", handler)
    client = await aiohttp_client(app)

    with fname.open("rb") as f:
        resp = await client.post("/", data={"some": f.read().decode()})
        assert 200 == resp.status
        resp.close()


async def test_POST_FILES_STR_SIMPLE(aiohttp_client: Any, fname: Any) -> None:
    async def handler(request):
        data = await request.read()
        with fname.open("rb") as f:
            content = f.read()
        assert content == data
        return web.Response()

    app = web.Application()
    app.router.add_post("/", handler)
    client = await aiohttp_client(app)

    with fname.open("rb") as f:
        resp = await client.post("/", data=f.read())
        assert 200 == resp.status
        resp.close()


async def test_POST_FILES_LIST(aiohttp_client: Any, fname: Any) -> None:
    async def handler(request):
        data = await request.post()
        assert fname.name == data["some"].filename
        with fname.open("rb") as f:
            content = f.read()
        assert content == data["some"].file.read()
        return web.Response()

    app = web.Application()
    app.router.add_post("/", handler)
    client = await aiohttp_client(app)

    with fname.open("rb") as f:
        resp = await client.post("/", data=[("some", f)])
        assert 200 == resp.status
        resp.close()


async def test_POST_FILES_CT(aiohttp_client: Any, fname: Any) -> None:
    async def handler(request):
        data = await request.post()
        assert fname.name == data["some"].filename
        assert "text/plain" == data["some"].content_type
        with fname.open("rb") as f:
            content = f.read()
        assert content == data["some"].file.read()
        return web.Response()

    app = web.Application()
    app.router.add_post("/", handler)
    client = await aiohttp_client(app)

    with fname.open("rb") as f:
        form = aiohttp.FormData()
        form.add_field("some", f, content_type="text/plain")
        resp = await client.post("/", data=form)
        assert 200 == resp.status
        resp.close()


async def test_POST_FILES_SINGLE(aiohttp_client: Any, fname: Any) -> None:
    async def handler(request):
        data = await request.text()
        with fname.open("rb") as f:
            content = f.read().decode()
            assert content == data
        # if system cannot determine 'text/x-python' MIME type
        # then use 'application/octet-stream' default
        assert request.content_type in [
            "text/plain",
            "application/octet-stream",
            "text/x-python",
        ]
        assert "content-disposition" not in request.headers

        return web.Response()

    app = web.Application()
    app.router.add_post("/", handler)
    client = await aiohttp_client(app)

    with fname.open("rb") as f:
        resp = await client.post("/", data=f)
        assert 200 == resp.status
        resp.close()


async def test_POST_FILES_SINGLE_content_disposition(
    aiohttp_client: Any, fname: Any
) -> None:
    async def handler(request):
        data = await request.text()
        with fname.open("rb") as f:
            content = f.read().decode()
            assert content == data
        # if system cannot determine 'application/pgp-keys' MIME type
        # then use 'application/octet-stream' default
        assert request.content_type in [
            "text/plain",
            "application/octet-stream",
            "text/x-python",
        ]
        assert request.headers["content-disposition"] == (
            "inline; filename=\"conftest.py\"; filename*=utf-8''conftest.py"
        )

        return web.Response()

    app = web.Application()
    app.router.add_post("/", handler)
    client = await aiohttp_client(app)

    with fname.open("rb") as f:
        resp = await client.post("/", data=aiohttp.get_payload(f, disposition="inline"))
        assert 200 == resp.status
        resp.close()


async def test_POST_FILES_SINGLE_BINARY(aiohttp_client: Any, fname: Any) -> None:
    async def handler(request):
        data = await request.read()
        with fname.open("rb") as f:
            content = f.read()
        assert content == data
        # if system cannot determine 'application/pgp-keys' MIME type
        # then use 'application/octet-stream' default
        assert request.content_type in [
            "application/pgp-keys",
            "text/plain",
            "text/x-python",
            "application/octet-stream",
        ]
        return web.Response()

    app = web.Application()
    app.router.add_post("/", handler)
    client = await aiohttp_client(app)

    with fname.open("rb") as f:
        resp = await client.post("/", data=f)
        assert 200 == resp.status
        resp.close()


async def test_POST_FILES_IO(aiohttp_client: Any) -> None:
    async def handler(request):
        data = await request.post()
        assert b"data" == data["unknown"].file.read()
        assert data["unknown"].content_type == "application/octet-stream"
        assert data["unknown"].filename == "unknown"
        return web.Response()

    app = web.Application()
    app.router.add_post("/", handler)
    client = await aiohttp_client(app)

    data = io.BytesIO(b"data")
    resp = await client.post("/", data=[data])
    assert 200 == resp.status
    resp.close()


async def test_POST_FILES_IO_WITH_PARAMS(aiohttp_client: Any) -> None:
    async def handler(request):
        data = await request.post()
        assert data["test"] == "true"
        assert data["unknown"].content_type == "application/octet-stream"
        assert data["unknown"].filename == "unknown"
        assert data["unknown"].file.read() == b"data"
        assert data.getall("q") == ["t1", "t2"]

        return web.Response()

    app = web.Application()
    app.router.add_post("/", handler)
    client = await aiohttp_client(app)

    data = io.BytesIO(b"data")
    resp = await client.post(
        "/", data=(("test", "true"), MultiDict([("q", "t1"), ("q", "t2")]), data)
    )
    assert 200 == resp.status
    resp.close()


async def test_POST_FILES_WITH_DATA(aiohttp_client: Any, fname: Any) -> None:
    async def handler(request):
        data = await request.post()
        assert data["test"] == "true"
        assert data["some"].content_type in [
            "text/x-python",
            "text/plain",
            "application/octet-stream",
        ]
        assert data["some"].filename == fname.name
        with fname.open("rb") as f:
            assert data["some"].file.read() == f.read()

        return web.Response()

    app = web.Application()
    app.router.add_post("/", handler)
    client = await aiohttp_client(app)

    with fname.open("rb") as f:
        resp = await client.post("/", data={"test": "true", "some": f})
        assert 200 == resp.status
        resp.close()


async def test_POST_STREAM_DATA(aiohttp_client: Any, fname: Any) -> None:
    async def handler(request):
        assert request.content_type == "application/octet-stream"
        content = await request.read()
        with fname.open("rb") as f:
            expected = f.read()
            assert request.content_length == len(expected)
            assert content == expected

        return web.Response()

    app = web.Application()
    app.router.add_post("/", handler)
    client = await aiohttp_client(app)

    with fname.open("rb") as f:
        data_size = len(f.read())

    async def gen(fname):
        with fname.open("rb") as f:
            data = f.read(100)
            while data:
                yield data
                data = f.read(100)

    resp = await client.post(
        "/", data=gen(fname), headers={"Content-Length": str(data_size)}
    )
    assert 200 == resp.status
    resp.close()


async def test_json(aiohttp_client: Any) -> None:
    async def handler(request):
        assert request.content_type == "application/json"
        data = await request.json()
        return web.Response(body=aiohttp.JsonPayload(data))

    app = web.Application()
    app.router.add_post("/", handler)
    client = await aiohttp_client(app)

    resp = await client.post("/", json={"some": "data"})
    assert 200 == resp.status
    content = await resp.json()
    assert content == {"some": "data"}
    resp.close()

    with pytest.raises(ValueError):
        await client.post("/", data="some data", json={"some": "data"})


async def test_json_custom(aiohttp_client: Any) -> None:
    async def handler(request):
        assert request.content_type == "application/json"
        data = await request.json()
        return web.Response(body=aiohttp.JsonPayload(data))

    used = False

    def dumps(obj):
        nonlocal used
        used = True
        return json.dumps(obj)

    app = web.Application()
    app.router.add_post("/", handler)
    client = await aiohttp_client(app, json_serialize=dumps)

    resp = await client.post("/", json={"some": "data"})
    assert 200 == resp.status
    assert used
    content = await resp.json()
    assert content == {"some": "data"}
    resp.close()

    with pytest.raises(ValueError):
        await client.post("/", data="some data", json={"some": "data"})


async def test_expect_continue(aiohttp_client: Any) -> None:
    expect_called = False

    async def handler(request):
        data = await request.post()
        assert data == {"some": "data"}
        return web.Response()

    async def expect_handler(request):
        nonlocal expect_called
        expect = request.headers.get(hdrs.EXPECT)
        if expect.lower() == "100-continue":
            request.transport.write(b"HTTP/1.1 100 Continue\r\n\r\n")
            expect_called = True

    app = web.Application()
    app.router.add_post("/", handler, expect_handler=expect_handler)
    client = await aiohttp_client(app)

    resp = await client.post("/", data={"some": "data"}, expect100=True)
    assert 200 == resp.status
    resp.close()
    assert expect_called


async def test_encoding_deflate(aiohttp_client: Any) -> None:
    async def handler(request):
        resp = web.Response(text="text")
        resp.enable_chunked_encoding()
        resp.enable_compression(web.ContentCoding.deflate)
        return resp

    app = web.Application()
    app.router.add_get("/", handler)
    client = await aiohttp_client(app)

    resp = await client.get("/")
    assert 200 == resp.status
    txt = await resp.text()
    assert txt == "text"
    resp.close()


async def test_encoding_deflate_nochunk(aiohttp_client: Any) -> None:
    async def handler(request):
        resp = web.Response(text="text")
        resp.enable_compression(web.ContentCoding.deflate)
        return resp

    app = web.Application()
    app.router.add_get("/", handler)
    client = await aiohttp_client(app)

    resp = await client.get("/")
    assert 200 == resp.status
    txt = await resp.text()
    assert txt == "text"
    resp.close()


async def test_encoding_gzip(aiohttp_client: Any) -> None:
    async def handler(request):
        resp = web.Response(text="text")
        resp.enable_chunked_encoding()
        resp.enable_compression(web.ContentCoding.gzip)
        return resp

    app = web.Application()
    app.router.add_get("/", handler)
    client = await aiohttp_client(app)

    resp = await client.get("/")
    assert 200 == resp.status
    txt = await resp.text()
    assert txt == "text"
    resp.close()


async def test_encoding_gzip_write_by_chunks(aiohttp_client: Any) -> None:
    async def handler(request):
        resp = web.StreamResponse()
        resp.enable_compression(web.ContentCoding.gzip)
        await resp.prepare(request)
        await resp.write(b"0")
        await resp.write(b"0")
        return resp

    app = web.Application()
    app.router.add_get("/", handler)
    client = await aiohttp_client(app)

    resp = await client.get("/")
    assert 200 == resp.status
    txt = await resp.text()
    assert txt == "00"
    resp.close()


async def test_encoding_gzip_nochunk(aiohttp_client: Any) -> None:
    async def handler(request):
        resp = web.Response(text="text")
        resp.enable_compression(web.ContentCoding.gzip)
        return resp

    app = web.Application()
    app.router.add_get("/", handler)
    client = await aiohttp_client(app)

    resp = await client.get("/")
    assert 200 == resp.status
    txt = await resp.text()
    assert txt == "text"
    resp.close()


async def test_bad_payload_compression(aiohttp_client: Any) -> None:
    async def handler(request):
        resp = web.Response(text="text")
        resp.headers["Content-Encoding"] = "gzip"
        return resp

    app = web.Application()
    app.router.add_get("/", handler)
    client = await aiohttp_client(app)

    resp = await client.get("/")
    assert 200 == resp.status

    with pytest.raises(aiohttp.ClientPayloadError):
        await resp.read()

    resp.close()


async def test_bad_payload_chunked_encoding(aiohttp_client: Any) -> None:
    async def handler(request):
        resp = web.StreamResponse()
        resp.force_close()
        resp._length_check = False
        resp.headers["Transfer-Encoding"] = "chunked"
        writer = await resp.prepare(request)
        await writer.write(b"9\r\n\r\n")
        await writer.write_eof()
        return resp

    app = web.Application()
    app.router.add_get("/", handler)
    client = await aiohttp_client(app)

    resp = await client.get("/")
    assert 200 == resp.status

    with pytest.raises(aiohttp.ClientPayloadError):
        await resp.read()

    resp.close()


async def test_bad_payload_content_length(aiohttp_client: Any) -> None:
    async def handler(request):
        resp = web.Response(text="text")
        resp.headers["Content-Length"] = "10000"
        resp.force_close()
        return resp

    app = web.Application()
    app.router.add_get("/", handler)
    client = await aiohttp_client(app)

    resp = await client.get("/")
    assert 200 == resp.status

    with pytest.raises(aiohttp.ClientPayloadError):
        await resp.read()

    resp.close()


async def test_payload_content_length_by_chunks(aiohttp_client: Any) -> None:
    async def handler(request):
        resp = web.StreamResponse(headers={"content-length": "3"})
        await resp.prepare(request)
        await resp.write(b"answer")
        await resp.write(b"two")
        request.transport.close()
        return resp

    app = web.Application()
    app.router.add_get("/", handler)
    client = await aiohttp_client(app)

    resp = await client.get("/")
    data = await resp.read()
    assert data == b"ans"
    resp.close()


async def test_chunked(aiohttp_client: Any) -> None:
    async def handler(request):
        resp = web.Response(text="text")
        resp.enable_chunked_encoding()
        return resp

    app = web.Application()
    app.router.add_get("/", handler)
    client = await aiohttp_client(app)

    resp = await client.get("/")
    assert 200 == resp.status
    assert resp.headers["Transfer-Encoding"] == "chunked"
    txt = await resp.text()
    assert txt == "text"
    resp.close()


async def test_shortcuts(aiohttp_client: Any) -> None:
    async def handler(request):
        return web.Response(text=request.method)

    app = web.Application()
    for meth in ("get", "post", "put", "delete", "head", "patch", "options"):
        app.router.add_route(meth.upper(), "/", handler)
    client = await aiohttp_client(app)

    for meth in ("get", "post", "put", "delete", "head", "patch", "options"):
        coro = getattr(client.session, meth)
        resp = await coro(client.make_url("/"))

        assert resp.status == 200
        assert len(resp.history) == 0

        content1 = await resp.read()
        content2 = await resp.read()
        assert content1 == content2
        content = await resp.text()

        if meth == "head":
            assert b"" == content1
        else:
            assert meth.upper() == content


async def test_cookies(aiohttp_client: Any) -> None:
    async def handler(request):
        assert request.cookies.keys() == {"test1", "test3"}
        assert request.cookies["test1"] == "123"
        assert request.cookies["test3"] == "456"
        return web.Response()

    c = http.cookies.Morsel()
    c.set("test3", "456", "456")

    app = web.Application()
    app.router.add_get("/", handler)
    client = await aiohttp_client(app, cookies={"test1": "123", "test2": c})

    resp = await client.get("/")
    assert 200 == resp.status
    resp.close()


async def test_cookies_per_request(aiohttp_client: Any) -> None:
    async def handler(request):
        assert request.cookies.keys() == {"test1", "test3", "test4", "test6"}
        assert request.cookies["test1"] == "123"
        assert request.cookies["test3"] == "456"
        assert request.cookies["test4"] == "789"
        assert request.cookies["test6"] == "abc"
        return web.Response()

    c = http.cookies.Morsel()
    c.set("test3", "456", "456")

    app = web.Application()
    app.router.add_get("/", handler)
    client = await aiohttp_client(app, cookies={"test1": "123", "test2": c})

    rc = http.cookies.Morsel()
    rc.set("test6", "abc", "abc")

    resp = await client.get("/", cookies={"test4": "789", "test5": rc})
    assert 200 == resp.status
    resp.close()


async def test_cookies_redirect(aiohttp_client: Any) -> None:
    async def redirect1(request):
        ret = web.Response(status=301, headers={"Location": "/redirect2"})
        ret.set_cookie("c", "1")
        return ret

    async def redirect2(request):
        ret = web.Response(status=301, headers={"Location": "/"})
        ret.set_cookie("c", "2")
        return ret

    async def handler(request):
        assert request.cookies.keys() == {"c"}
        assert request.cookies["c"] == "2"
        return web.Response()

    app = web.Application()
    app.router.add_get("/redirect1", redirect1)
    app.router.add_get("/redirect2", redirect2)
    app.router.add_get("/", handler)

    client = await aiohttp_client(app)
    resp = await client.get("/redirect1")
    assert 200 == resp.status
    resp.close()


async def test_cookies_on_empty_session_jar(aiohttp_client: Any) -> None:
    async def handler(request):
        assert "custom-cookie" in request.cookies
        assert request.cookies["custom-cookie"] == "abc"
        return web.Response()

    app = web.Application()
    app.router.add_get("/", handler)
    client = await aiohttp_client(app, cookies=None)

    resp = await client.get("/", cookies={"custom-cookie": "abc"})
    assert 200 == resp.status
    resp.close()


async def test_morsel_with_attributes(aiohttp_client: Any) -> None:
    # A comment from original test:
    #
    # No cookie attribute should pass here
    # they are only used as filters
    # whether to send particular cookie or not.
    # E.g. if cookie expires it just becomes thrown away.
    # Server who sent the cookie with some attributes
    # already knows them, no need to send this back again and again

    async def handler(request):
        assert request.cookies.keys() == {"test3"}
        assert request.cookies["test3"] == "456"
        return web.Response()

    c = http.cookies.Morsel()
    c.set("test3", "456", "456")
    c["httponly"] = True
    c["secure"] = True
    c["max-age"] = 1000

    app = web.Application()
    app.router.add_get("/", handler)
    client = await aiohttp_client(app, cookies={"test2": c})

    resp = await client.get("/")
    assert 200 == resp.status
    resp.close()


async def test_set_cookies(aiohttp_client: Any) -> None:
    async def handler(request):
        ret = web.Response()
        ret.set_cookie("c1", "cookie1")
        ret.set_cookie("c2", "cookie2")
        ret.headers.add(
            "Set-Cookie",
            "ISAWPLB{A7F52349-3531-4DA9-8776-F74BC6F4F1BB}="
            "{925EC0B8-CB17-4BEB-8A35-1033813B0523}; "
            "HttpOnly; Path=/",
        )
        return ret

    app = web.Application()
    app.router.add_get("/", handler)
    client = await aiohttp_client(app)

    with mock.patch("aiohttp.client_reqrep.client_logger") as m_log:
        resp = await client.get("/")
        assert 200 == resp.status
        cookie_names = {c.key for c in client.session.cookie_jar}
        assert cookie_names == {"c1", "c2"}
        resp.close()

        m_log.warning.assert_called_with("Can not load response cookies: %s", mock.ANY)


async def test_set_cookies_expired(aiohttp_client: Any) -> None:
    async def handler(request):
        ret = web.Response()
        ret.set_cookie("c1", "cookie1")
        ret.set_cookie("c2", "cookie2")
        ret.headers.add(
            "Set-Cookie",
            "c3=cookie3; " "HttpOnly; Path=/" " Expires=Tue, 1 Jan 1980 12:00:00 GMT; ",
        )
        return ret

    app = web.Application()
    app.router.add_get("/", handler)
    client = await aiohttp_client(app)

    resp = await client.get("/")
    assert 200 == resp.status
    cookie_names = {c.key for c in client.session.cookie_jar}
    assert cookie_names == {"c1", "c2"}
    resp.close()


async def test_set_cookies_max_age(aiohttp_client: Any) -> None:
    async def handler(request):
        ret = web.Response()
        ret.set_cookie("c1", "cookie1")
        ret.set_cookie("c2", "cookie2")
        ret.headers.add("Set-Cookie", "c3=cookie3; " "HttpOnly; Path=/" " Max-Age=1; ")
        return ret

    app = web.Application()
    app.router.add_get("/", handler)
    client = await aiohttp_client(app)

    resp = await client.get("/")
    assert 200 == resp.status
    cookie_names = {c.key for c in client.session.cookie_jar}
    assert cookie_names == {"c1", "c2", "c3"}
    await asyncio.sleep(2)
    cookie_names = {c.key for c in client.session.cookie_jar}
    assert cookie_names == {"c1", "c2"}
    resp.close()


async def test_set_cookies_max_age_overflow(aiohttp_client: Any) -> None:
    async def handler(request):
        ret = web.Response()
        ret.headers.add(
            "Set-Cookie",
            "overflow=overflow; " "HttpOnly; Path=/" " Max-Age=" + str(overflow) + "; ",
        )
        return ret

    overflow = int(
        datetime.datetime.max.replace(tzinfo=datetime.timezone.utc).timestamp()
    )
    empty = None
    try:
        empty = datetime.datetime.now(datetime.timezone.utc) + datetime.timedelta(
            seconds=overflow
        )
    except OverflowError as ex:
        assert isinstance(ex, OverflowError)
    assert not isinstance(empty, datetime.datetime)
    app = web.Application()
    app.router.add_get("/", handler)
    client = await aiohttp_client(app)

    resp = await client.get("/")
    assert 200 == resp.status
    for cookie in client.session.cookie_jar:
        if cookie.key == "overflow":
            assert int(cookie["max-age"]) == int(overflow)
    resp.close()


async def test_request_conn_error() -> None:
    client = aiohttp.ClientSession()
    with pytest.raises(aiohttp.ClientConnectionError):
        await client.get("http://0.0.0.0:1")
    await client.close()


@pytest.mark.xfail
async def test_broken_connection(aiohttp_client: Any) -> None:
    async def handler(request):
        request.transport.close()
        return web.Response(text="answer" * 1000)

    app = web.Application()
    app.router.add_get("/", handler)
    client = await aiohttp_client(app)

    with pytest.raises(aiohttp.ClientResponseError):
        await client.get("/")


async def test_broken_connection_2(aiohttp_client: Any) -> None:
    async def handler(request):
        resp = web.StreamResponse(headers={"content-length": "1000"})
        await resp.prepare(request)
        await resp.write(b"answer")
        request.transport.close()
        return resp

    app = web.Application()
    app.router.add_get("/", handler)
    client = await aiohttp_client(app)

    resp = await client.get("/")
    with pytest.raises(aiohttp.ClientPayloadError):
        await resp.read()
    resp.close()


async def test_custom_headers(aiohttp_client: Any) -> None:
    async def handler(request):
        assert request.headers["x-api-key"] == "foo"
        return web.Response()

    app = web.Application()
    app.router.add_post("/", handler)
    client = await aiohttp_client(app)

    resp = await client.post(
        "/", headers={"Content-Type": "application/json", "x-api-key": "foo"}
    )
    assert resp.status == 200


async def test_redirect_to_absolute_url(aiohttp_client: Any) -> None:
    async def handler(request):
        return web.Response(text=request.method)

    async def redirect(request):
        raise web.HTTPFound(location=client.make_url("/"))

    app = web.Application()
    app.router.add_get("/", handler)
    app.router.add_get("/redirect", redirect)

    client = await aiohttp_client(app)
    resp = await client.get("/redirect")
    assert 200 == resp.status
    resp.close()


async def test_redirect_without_location_header(aiohttp_client: Any) -> None:
    body = b"redirect"

    async def handler_redirect(request):
        return web.Response(status=301, body=body)

    app = web.Application()
    app.router.add_route("GET", "/redirect", handler_redirect)
    client = await aiohttp_client(app)

    resp = await client.get("/redirect")
    data = await resp.read()
    assert data == body


@pytest.mark.parametrize(
    ("status", "expected_ok"),
    (
        (200, True),
        (201, True),
        (301, True),
        (400, False),
        (403, False),
        (500, False),
    ),
)
async def test_ok_from_status(
    aiohttp_client: Any, status: Any, expected_ok: Any
) -> None:
    async def handler(request):
        return web.Response(status=status, body=b"")

    app = web.Application()
    app.router.add_route("GET", "/endpoint", handler)
    client = await aiohttp_client(app, raise_for_status=False)
    resp = await client.get("/endpoint")

    assert resp.ok is expected_ok


async def test_raise_for_status(aiohttp_client: Any) -> None:
    async def handler(request):
        raise web.HTTPBadRequest()

    app = web.Application()
    app.router.add_route("GET", "/", handler)
    client = await aiohttp_client(app, raise_for_status=True)

    with pytest.raises(aiohttp.ClientResponseError):
        await client.get("/")


async def test_raise_for_status_per_request(aiohttp_client: Any) -> None:
    async def handler(request):
        raise web.HTTPBadRequest()

    app = web.Application()
    app.router.add_route("GET", "/", handler)
    client = await aiohttp_client(app)

    with pytest.raises(aiohttp.ClientResponseError):
        await client.get("/", raise_for_status=True)


async def test_raise_for_status_disable_per_request(aiohttp_client: Any) -> None:
    async def handler(request):
        raise web.HTTPBadRequest()

    app = web.Application()
    app.router.add_route("GET", "/", handler)
    client = await aiohttp_client(app, raise_for_status=True)

    resp = await client.get("/", raise_for_status=False)
    assert 400 == resp.status
    resp.close()


async def test_request_raise_for_status_default(aiohttp_server: Any) -> None:
    async def handler(request):
        raise web.HTTPBadRequest()

    app = web.Application()
    app.router.add_get("/", handler)
    server = await aiohttp_server(app)

    async with aiohttp.request("GET", server.make_url("/")) as resp:
        assert resp.status == 400


async def test_request_raise_for_status_disabled(aiohttp_server: Any) -> None:
    async def handler(request):
        raise web.HTTPBadRequest()

    app = web.Application()
    app.router.add_get("/", handler)
    server = await aiohttp_server(app)
    url = server.make_url("/")

    async with aiohttp.request("GET", url, raise_for_status=False) as resp:
        assert resp.status == 400


async def test_request_raise_for_status_enabled(aiohttp_server: Any) -> None:
    async def handler(request):
        raise web.HTTPBadRequest()

    app = web.Application()
    app.router.add_get("/", handler)
    server = await aiohttp_server(app)
    url = server.make_url("/")

    with pytest.raises(aiohttp.ClientResponseError):
        async with aiohttp.request("GET", url, raise_for_status=True):
            assert False, "never executed"  # pragma: no cover


async def test_session_raise_for_status_coro(aiohttp_client: Any) -> None:
    async def handle(request):
        return web.Response(text="ok")

    app = web.Application()
    app.router.add_route("GET", "/", handle)

    raise_for_status_called = 0

    async def custom_r4s(response):
        nonlocal raise_for_status_called
        raise_for_status_called += 1
        assert response.status == 200
        assert response.request_info.method == "GET"

    client = await aiohttp_client(app, raise_for_status=custom_r4s)
    await client.get("/")
    assert raise_for_status_called == 1
    await client.get("/", raise_for_status=True)
    assert raise_for_status_called == 1  # custom_r4s not called again
    await client.get("/", raise_for_status=False)
    assert raise_for_status_called == 1  # custom_r4s not called again


async def test_request_raise_for_status_coro(aiohttp_client: Any) -> None:
    async def handle(request):
        return web.Response(text="ok")

    app = web.Application()
    app.router.add_route("GET", "/", handle)

    raise_for_status_called = 0

    async def custom_r4s(response):
        nonlocal raise_for_status_called
        raise_for_status_called += 1
        assert response.status == 200
        assert response.request_info.method == "GET"

    client = await aiohttp_client(app)
    await client.get("/", raise_for_status=custom_r4s)
    assert raise_for_status_called == 1
    await client.get("/", raise_for_status=True)
    assert raise_for_status_called == 1  # custom_r4s not called again
    await client.get("/", raise_for_status=False)
    assert raise_for_status_called == 1  # custom_r4s not called again


async def test_invalid_idna() -> None:
    session = aiohttp.ClientSession()
    try:
        with pytest.raises(aiohttp.InvalidURL):
            await session.get("http://\u2061owhefopw.com")
    finally:
        await session.close()


async def test_creds_in_auth_and_url() -> None:
    session = aiohttp.ClientSession()
    try:
        with pytest.raises(ValueError):
            await session.get(
                "http://user:pass@example.com", auth=aiohttp.BasicAuth("user2", "pass2")
            )
    finally:
        await session.close()


async def test_drop_auth_on_redirect_to_other_host(aiohttp_server: Any) -> None:
    async def srv1(request):
        assert request.host == "host1.com"
        assert request.headers["Authorization"] == "Basic dXNlcjpwYXNz"
        raise web.HTTPFound("http://host2.com/path2")

    async def srv2(request):
        assert request.host == "host2.com"
        assert "Authorization" not in request.headers
        return web.Response()

    app = web.Application()
    app.router.add_route("GET", "/path1", srv1)
    app.router.add_route("GET", "/path2", srv2)

    server = await aiohttp_server(app)

    class FakeResolver(AbstractResolver):
        async def resolve(self, host, port=0, family=socket.AF_INET):
            return [
                {
                    "hostname": host,
                    "host": server.host,
                    "port": server.port,
                    "family": socket.AF_INET,
                    "proto": 0,
                    "flags": socket.AI_NUMERICHOST,
                }
            ]

        async def close(self):
            pass

    connector = aiohttp.TCPConnector(resolver=FakeResolver())
    async with aiohttp.ClientSession(connector=connector) as client:
        resp = await client.get(
            "http://host1.com/path1", auth=aiohttp.BasicAuth("user", "pass")
        )
        assert resp.status == 200
        resp = await client.get(
            "http://host1.com/path1", headers={"Authorization": "Basic dXNlcjpwYXNz"}
        )
        assert resp.status == 200


async def test_async_with_session() -> None:
    with pytest.warns(None) as cm:
        async with aiohttp.ClientSession() as session:
            pass
    assert len(cm.list) == 0

    assert session.closed


async def test_session_close_awaitable() -> None:
    session = aiohttp.ClientSession()
    with pytest.warns(None) as cm:
        await session.close()
    assert len(cm.list) == 0

    assert session.closed


async def test_close_run_until_complete_not_deprecated() -> None:
    session = aiohttp.ClientSession()

    with pytest.warns(None) as cm:
        await session.close()

    assert len(cm.list) == 0


async def test_close_resp_on_error_async_with_session(aiohttp_server: Any) -> None:
    async def handler(request):
        resp = web.StreamResponse(headers={"content-length": "100"})
        await resp.prepare(request)
        await asyncio.sleep(0.1)
        return resp

    app = web.Application()
    app.router.add_get("/", handler)
    server = await aiohttp_server(app)

    async with aiohttp.ClientSession() as session:
        with pytest.raises(RuntimeError):
            async with session.get(server.make_url("/")) as resp:
                resp.content.set_exception(RuntimeError())
                await resp.read()

        assert len(session._connector._conns) == 0


async def test_release_resp_on_normal_exit_from_cm(aiohttp_server: Any) -> None:
    async def handler(request):
        return web.Response()

    app = web.Application()
    app.router.add_get("/", handler)
    server = await aiohttp_server(app)

    async with aiohttp.ClientSession() as session:
        async with session.get(server.make_url("/")) as resp:
            await resp.read()

        assert len(session._connector._conns) == 1


async def test_non_close_detached_session_on_error_cm(aiohttp_server: Any) -> None:
    async def handler(request):
        resp = web.StreamResponse(headers={"content-length": "100"})
        await resp.prepare(request)
        await asyncio.sleep(0.1)
        return resp

    app = web.Application()
    app.router.add_get("/", handler)
    server = await aiohttp_server(app)

    session = aiohttp.ClientSession()
    cm = session.get(server.make_url("/"))
    assert not session.closed
    with pytest.raises(RuntimeError):
        async with cm as resp:
            resp.content.set_exception(RuntimeError())
            await resp.read()
    assert not session.closed


async def test_close_detached_session_on_non_existing_addr() -> None:
    class FakeResolver(AbstractResolver):
        async def resolve(host, port=0, family=socket.AF_INET):
            return {}

        async def close(self):
            pass

    connector = aiohttp.TCPConnector(resolver=FakeResolver())

    session = aiohttp.ClientSession(connector=connector)

    async with session:
        cm = session.get("http://non-existing.example.com")
        assert not session.closed
        with pytest.raises(Exception):
            await cm

    assert session.closed


async def test_aiohttp_request_context_manager(aiohttp_server: Any) -> None:
    async def handler(request):
        return web.Response()

    app = web.Application()
    app.router.add_get("/", handler)
    server = await aiohttp_server(app)

    async with aiohttp.request("GET", server.make_url("/")) as resp:
        await resp.read()
        assert resp.status == 200


async def test_aiohttp_request_ctx_manager_close_sess_on_error(
    ssl_ctx: Any, aiohttp_server: Any
) -> None:
    async def handler(request):
        return web.Response()

    app = web.Application()
    app.router.add_get("/", handler)
    server = await aiohttp_server(app, ssl=ssl_ctx)

    cm = aiohttp.request("GET", server.make_url("/"))

    with pytest.raises(aiohttp.ClientConnectionError):
        async with cm:
            pass

    assert cm._session.closed


async def test_aiohttp_request_ctx_manager_not_found() -> None:

    with pytest.raises(aiohttp.ClientConnectionError):
        async with aiohttp.request("GET", "http://wrong-dns-name.com"):
            assert False, "never executed"  # pragma: no cover


async def test_aiohttp_request_coroutine(aiohttp_server: Any) -> None:
    async def handler(request):
        return web.Response()

    app = web.Application()
    app.router.add_get("/", handler)
    server = await aiohttp_server(app)

    with pytest.raises(TypeError):
        await aiohttp.request("GET", server.make_url("/"))


async def test_yield_from_in_session_request(aiohttp_client: Any) -> None:
    # a test for backward compatibility with yield from syntax
    async def handler(request):
        return web.Response()

    app = web.Application()
    app.router.add_get("/", handler)

    client = await aiohttp_client(app)
    resp = await client.get("/")
    assert resp.status == 200


async def test_close_context_manager(aiohttp_client: Any) -> None:
    # a test for backward compatibility with yield from syntax
    async def handler(request):
        return web.Response()

    app = web.Application()
    app.router.add_get("/", handler)

    client = await aiohttp_client(app)
    ctx = client.get("/")
    ctx.close()
    assert not ctx._coro.cr_running


async def test_session_auth(aiohttp_client: Any) -> None:
    async def handler(request):
        return web.json_response({"headers": dict(request.headers)})

    app = web.Application()
    app.router.add_get("/", handler)

    client = await aiohttp_client(app, auth=aiohttp.BasicAuth("login", "pass"))

    r = await client.get("/")
    assert r.status == 200
    content = await r.json()
    assert content["headers"]["Authorization"] == "Basic bG9naW46cGFzcw=="


async def test_session_auth_override(aiohttp_client: Any) -> None:
    async def handler(request):
        return web.json_response({"headers": dict(request.headers)})

    app = web.Application()
    app.router.add_get("/", handler)

    client = await aiohttp_client(app, auth=aiohttp.BasicAuth("login", "pass"))

    r = await client.get("/", auth=aiohttp.BasicAuth("other_login", "pass"))
    assert r.status == 200
    content = await r.json()
    val = content["headers"]["Authorization"]
    assert val == "Basic b3RoZXJfbG9naW46cGFzcw=="


async def test_session_auth_header_conflict(aiohttp_client: Any) -> None:
    async def handler(request):
        return web.Response()

    app = web.Application()
    app.router.add_get("/", handler)

    client = await aiohttp_client(app, auth=aiohttp.BasicAuth("login", "pass"))
    headers = {"Authorization": "Basic b3RoZXJfbG9naW46cGFzcw=="}
    with pytest.raises(ValueError):
        await client.get("/", headers=headers)


async def test_session_headers(aiohttp_client: Any) -> None:
    async def handler(request):
        return web.json_response({"headers": dict(request.headers)})

    app = web.Application()
    app.router.add_get("/", handler)

    client = await aiohttp_client(app, headers={"X-Real-IP": "192.168.0.1"})

    r = await client.get("/")
    assert r.status == 200
    content = await r.json()
    assert content["headers"]["X-Real-IP"] == "192.168.0.1"


async def test_session_headers_merge(aiohttp_client: Any) -> None:
    async def handler(request):
        return web.json_response({"headers": dict(request.headers)})

    app = web.Application()
    app.router.add_get("/", handler)

    client = await aiohttp_client(
        app, headers=[("X-Real-IP", "192.168.0.1"), ("X-Sent-By", "requests")]
    )

    r = await client.get("/", headers={"X-Sent-By": "aiohttp"})
    assert r.status == 200
    content = await r.json()
    assert content["headers"]["X-Real-IP"] == "192.168.0.1"
    assert content["headers"]["X-Sent-By"] == "aiohttp"


async def test_multidict_headers(aiohttp_client: Any) -> None:
    async def handler(request):
        assert await request.read() == data
        return web.Response()

    app = web.Application()
    app.router.add_post("/", handler)

    client = await aiohttp_client(app)

    data = b"sample data"

    r = await client.post(
        "/", data=data, headers=MultiDict({"Content-Length": str(len(data))})
    )
    assert r.status == 200


async def test_request_conn_closed(aiohttp_client: Any) -> None:
    async def handler(request):
        request.transport.close()
        return web.Response()

    app = web.Application()
    app.router.add_get("/", handler)

    client = await aiohttp_client(app)
    with pytest.raises(aiohttp.ServerDisconnectedError) as excinfo:
        resp = await client.get("/")
        await resp.read()

    assert str(excinfo.value) != ""


async def test_dont_close_explicit_connector(aiohttp_client: Any) -> None:
    async def handler(request):
        return web.Response()

    app = web.Application()
    app.router.add_get("/", handler)

    client = await aiohttp_client(app)
    r = await client.get("/")
    await r.read()

    assert 1 == len(client.session.connector._conns)


async def test_server_close_keepalive_connection() -> None:
    loop = asyncio.get_event_loop()

    class Proto(asyncio.Protocol):
        def connection_made(self, transport):
            self.transp = transport
            self.data = b""

        def data_received(self, data):
            self.data += data
            if data.endswith(b"\r\n\r\n"):
                self.transp.write(
                    b"HTTP/1.1 200 OK\r\n"
                    b"CONTENT-LENGTH: 2\r\n"
                    b"CONNECTION: close\r\n"
                    b"\r\n"
                    b"ok"
                )
                self.transp.close()

        def connection_lost(self, exc):
            self.transp = None

    server = await loop.create_server(Proto, "127.0.0.1", unused_port())

    addr = server.sockets[0].getsockname()

    connector = aiohttp.TCPConnector(limit=1)
    session = aiohttp.ClientSession(connector=connector)

    url = "http://{}:{}/".format(*addr)
    for i in range(2):
        r = await session.request("GET", url)
        await r.read()
        assert 0 == len(connector._conns)
    await session.close()
    connector.close()
    server.close()
    await server.wait_closed()


async def test_handle_keepalive_on_closed_connection() -> None:
    loop = asyncio.get_event_loop()

    class Proto(asyncio.Protocol):
        def connection_made(self, transport):
            self.transp = transport
            self.data = b""

        def data_received(self, data):
            self.data += data
            if data.endswith(b"\r\n\r\n"):
                self.transp.write(
                    b"HTTP/1.1 200 OK\r\n" b"CONTENT-LENGTH: 2\r\n" b"\r\n" b"ok"
                )
                self.transp.close()

        def connection_lost(self, exc):
            self.transp = None

    server = await loop.create_server(Proto, "127.0.0.1", unused_port())

    addr = server.sockets[0].getsockname()

    connector = aiohttp.TCPConnector(limit=1)
    session = aiohttp.ClientSession(connector=connector)

    url = "http://{}:{}/".format(*addr)

    r = await session.request("GET", url)
    await r.read()
    assert 1 == len(connector._conns)

    with pytest.raises(aiohttp.ClientConnectionError):
        await session.request("GET", url)
    assert 0 == len(connector._conns)

    await session.close()
    connector.close()
    server.close()
    await server.wait_closed()


async def test_error_in_performing_request(
    ssl_ctx: Any, aiohttp_client: Any, aiohttp_server: Any
):
    async def handler(request):
        return web.Response()

    def exception_handler(loop, context):
        # skip log messages about destroyed but pending tasks
        pass

    loop = asyncio.get_event_loop()
    loop.set_exception_handler(exception_handler)

    app = web.Application()
    app.router.add_route("GET", "/", handler)

    server = await aiohttp_server(app, ssl=ssl_ctx)

    conn = aiohttp.TCPConnector(limit=1)
    client = await aiohttp_client(server, connector=conn)

    with pytest.raises(aiohttp.ClientConnectionError):
        await client.get("/")

    # second try should not hang
    with pytest.raises(aiohttp.ClientConnectionError):
        await client.get("/")


async def test_await_after_cancelling(aiohttp_client: Any) -> None:
    loop = asyncio.get_event_loop()

    async def handler(request):
        return web.Response()

    app = web.Application()
    app.router.add_route("GET", "/", handler)

    client = await aiohttp_client(app)

    fut1 = loop.create_future()
    fut2 = loop.create_future()

    async def fetch1():
        resp = await client.get("/")
        assert resp.status == 200
        fut1.set_result(None)
        with pytest.raises(asyncio.CancelledError):
            await fut2
        resp.release()

    async def fetch2():
        await fut1
        resp = await client.get("/")
        assert resp.status == 200

    async def canceller():
        await fut1
        fut2.cancel()

    await asyncio.gather(fetch1(), fetch2(), canceller())


async def test_async_payload_generator(aiohttp_client: Any) -> None:
    async def handler(request):
        data = await request.read()
        assert data == b"1234567890" * 100
        return web.Response()

    app = web.Application()
    app.add_routes([web.post("/", handler)])

    client = await aiohttp_client(app)

    async def gen():
        for i in range(100):
            yield b"1234567890"

    resp = await client.post("/", data=gen())
    assert resp.status == 200


async def test_read_from_closed_response(aiohttp_client: Any) -> None:
    async def handler(request):
        return web.Response(body=b"data")

    app = web.Application()
    app.add_routes([web.get("/", handler)])

    client = await aiohttp_client(app)

    async with client.get("/") as resp:
        assert resp.status == 200

    with pytest.raises(aiohttp.ClientConnectionError):
        await resp.read()


async def test_read_from_closed_response2(aiohttp_client: Any) -> None:
    async def handler(request):
        return web.Response(body=b"data")

    app = web.Application()
    app.add_routes([web.get("/", handler)])

    client = await aiohttp_client(app)

    async with client.get("/") as resp:
        assert resp.status == 200
        await resp.read()

    with pytest.raises(aiohttp.ClientConnectionError):
        await resp.read()


async def test_read_from_closed_content(aiohttp_client: Any) -> None:
    async def handler(request):
        return web.Response(body=b"data")

    app = web.Application()
    app.add_routes([web.get("/", handler)])

    client = await aiohttp_client(app)

    async with client.get("/") as resp:
        assert resp.status == 200

    with pytest.raises(aiohttp.ClientConnectionError):
        await resp.content.readline()


async def test_read_timeout(aiohttp_client: Any) -> None:
    async def handler(request):
        await asyncio.sleep(5)
        return web.Response()

    app = web.Application()
    app.add_routes([web.get("/", handler)])

    timeout = aiohttp.ClientTimeout(sock_read=0.1)
    client = await aiohttp_client(app, timeout=timeout)

    with pytest.raises(aiohttp.ServerTimeoutError):
        await client.get("/")


async def test_read_timeout_on_prepared_response(aiohttp_client: Any) -> None:
    async def handler(request):
        resp = aiohttp.web.StreamResponse()
        await resp.prepare(request)
        await asyncio.sleep(5)
        await resp.drain()
        return resp

    app = web.Application()
    app.add_routes([web.get("/", handler)])

    timeout = aiohttp.ClientTimeout(sock_read=0.1)
    client = await aiohttp_client(app, timeout=timeout)

    with pytest.raises(aiohttp.ServerTimeoutError):
        async with await client.get("/") as resp:
            await resp.read()


async def test_read_bufsize_session_default(aiohttp_client: Any) -> None:
    async def handler(request):
        return web.Response(body=b"1234567")

    app = web.Application()
    app.add_routes([web.get("/", handler)])

    client = await aiohttp_client(app, read_bufsize=2)

    async with await client.get("/") as resp:
        assert resp.content.get_read_buffer_limits() == (2, 4)


async def test_read_bufsize_explicit(aiohttp_client: Any) -> None:
    async def handler(request):
        return web.Response(body=b"1234567")

    app = web.Application()
    app.add_routes([web.get("/", handler)])

    client = await aiohttp_client(app)

    async with await client.get("/", read_bufsize=4) as resp:
        assert resp.content.get_read_buffer_limits() == (4, 8)<|MERGE_RESOLUTION|>--- conflicted
+++ resolved
@@ -706,13 +706,7 @@
     assert resp.status == 200
 
 
-<<<<<<< HEAD
-async def test_readline_error_on_conn_close(aiohttp_client) -> None:
-=======
 async def test_readline_error_on_conn_close(aiohttp_client: Any) -> None:
-    loop = asyncio.get_event_loop()
-
->>>>>>> 7f732702
     async def handler(request):
         resp_ = web.StreamResponse()
         resp_.content_length = 4 * 1024 * 1024
