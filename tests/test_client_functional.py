--- conflicted
+++ resolved
@@ -734,15 +734,7 @@
                     break
                 assert data == b"data"
                 if not timer_started:
-<<<<<<< HEAD
                     loop.call_later(1.0, resp.release)
-=======
-
-                    def do_release():
-                        loop.create_task(resp.release())
-
-                    loop.call_later(1.0, do_release)
->>>>>>> 4cbd52c3
                     timer_started = True
     finally:
         await session.close()
