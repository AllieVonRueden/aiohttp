# type: ignore
# Tests of http client with custom Connector

import asyncio
import gc
import hashlib
import platform
import socket
import ssl
import sys
import uuid
from collections import deque
from typing import Any, Optional
from unittest import mock

import pytest
from conftest import needs_unix
from yarl import URL

import aiohttp
from aiohttp import client, web
from aiohttp.client import ClientRequest, ClientTimeout
from aiohttp.client_reqrep import ConnectionKey
from aiohttp.connector import Connection, TCPConnector, _DNSCacheTable
from aiohttp.locks import EventResultOrError
from aiohttp.test_utils import make_mocked_coro, unused_port
from aiohttp.tracing import Trace


@pytest.fixture()
def key():
    # Connection key
    return ConnectionKey("localhost", 80, False, None, None, None, None)


@pytest.fixture
def key2():
    # Connection key
    return ConnectionKey("localhost", 80, False, None, None, None, None)


@pytest.fixture
def ssl_key():
    # Connection key
    return ConnectionKey("localhost", 80, True, None, None, None, None)


@pytest.fixture
def unix_server(loop: Any, unix_sockname: Any) -> None:
    runners = []

    async def go(app):
        runner = web.AppRunner(app)
        runners.append(runner)
        await runner.setup()
        site = web.UnixSite(runner, unix_sockname)
        await site.start()

    yield go

    for runner in runners:
        loop.run_until_complete(runner.cleanup())


@pytest.fixture
def named_pipe_server(proactor_loop: Any, pipe_name: Any) -> None:
    runners = []

    async def go(app):
        runner = web.AppRunner(app)
        runners.append(runner)
        await runner.setup()
        site = web.NamedPipeSite(runner, pipe_name)
        await site.start()

    yield go

    for runner in runners:
        proactor_loop.run_until_complete(runner.cleanup())


def create_mocked_conn(conn_closing_result: Optional[Any] = None, **kwargs: Any):
    assert "loop" not in kwargs
    loop = asyncio.get_event_loop()
    proto = mock.Mock(**kwargs)
    proto.closed = loop.create_future()
    proto.closed.set_result(conn_closing_result)
    return proto


def test_connection_del(loop: Any) -> None:
    connector = mock.Mock()
    key = mock.Mock()
    protocol = mock.Mock()
    loop.set_debug(0)
    conn = Connection(connector, key, protocol, loop=loop)
    exc_handler = mock.Mock()
    loop.set_exception_handler(exc_handler)

    with pytest.warns(ResourceWarning):
        del conn
        gc.collect()

    connector._release.assert_called_with(key, protocol, should_close=True)
    msg = {
        "message": mock.ANY,
        "client_connection": mock.ANY,
    }
    exc_handler.assert_called_with(loop, msg)


def test_connection_del_loop_debug(loop: Any) -> None:
    connector = mock.Mock()
    key = mock.Mock()
    protocol = mock.Mock()
    loop.set_debug(1)
    conn = Connection(connector, key, protocol, loop=loop)
    exc_handler = mock.Mock()
    loop.set_exception_handler(exc_handler)

    with pytest.warns(ResourceWarning):
        del conn
        gc.collect()

    msg = {
        "message": mock.ANY,
        "client_connection": mock.ANY,
        "source_traceback": mock.ANY,
    }
    exc_handler.assert_called_with(loop, msg)


def test_connection_del_loop_closed(loop: Any) -> None:
    connector = mock.Mock()
    key = mock.Mock()
    protocol = mock.Mock()
    loop.set_debug(1)
    conn = Connection(connector, key, protocol, loop=loop)
    exc_handler = mock.Mock()
    loop.set_exception_handler(exc_handler)
    loop.close()

    with pytest.warns(ResourceWarning):
        del conn
        gc.collect()

    assert not connector._release.called
    assert not exc_handler.called


async def test_del(loop: Any) -> None:
    conn = aiohttp.BaseConnector()
    proto = create_mocked_conn(loop, should_close=False)
    conn._release("a", proto)
    conns_impl = conn._conns

    exc_handler = mock.Mock()
    loop.set_exception_handler(exc_handler)

    with pytest.warns(ResourceWarning):
        del conn
        gc.collect()

    assert not conns_impl
    proto.close.assert_called_with()
    msg = {
        "connector": mock.ANY,  # conn was deleted
        "connections": mock.ANY,
        "message": "Unclosed connector",
    }
    if loop.get_debug():
        msg["source_traceback"] = mock.ANY
    exc_handler.assert_called_with(loop, msg)


@pytest.mark.xfail
async def test_del_with_scheduled_cleanup(loop: Any) -> None:
    loop.set_debug(True)
    conn = aiohttp.BaseConnector(keepalive_timeout=0.01)
    transp = create_mocked_conn(loop)
    conn._conns["a"] = [(transp, 123)]

    conns_impl = conn._conns
    exc_handler = mock.Mock()
    loop.set_exception_handler(exc_handler)

    with pytest.warns(ResourceWarning):
        # obviously doesn't deletion because loop has a strong
        # reference to connector's instance method, isn't it?
        del conn
        await asyncio.sleep(0.01, loop=loop)
        gc.collect()

    assert not conns_impl
    transp.close.assert_called_with()
    msg = {"connector": mock.ANY, "message": "Unclosed connector"}  # conn was deleted
    if loop.get_debug():
        msg["source_traceback"] = mock.ANY
    exc_handler.assert_called_with(loop, msg)


@pytest.mark.skipif(
    sys.implementation.name != "cpython", reason="CPython GC is required for the test"
)
def test_del_with_closed_loop(loop: Any) -> None:
    async def make_conn():
        return aiohttp.BaseConnector()

    conn = loop.run_until_complete(make_conn())
    transp = create_mocked_conn(loop)
    conn._conns["a"] = [(transp, 123)]

    conns_impl = conn._conns
    exc_handler = mock.Mock()
    loop.set_exception_handler(exc_handler)
    loop.close()

    with pytest.warns(ResourceWarning):
        del conn
        gc.collect()

    assert not conns_impl
    assert not transp.close.called
    assert exc_handler.called


async def test_del_empty_connector(loop: Any) -> None:
    conn = aiohttp.BaseConnector()

    exc_handler = mock.Mock()
    loop.set_exception_handler(exc_handler)

    del conn

    assert not exc_handler.called


async def test_create_conn() -> None:
    conn = aiohttp.BaseConnector()
    with pytest.raises(NotImplementedError):
        await conn._create_connection(object(), [], object())


async def test_async_context_manager(loop: Any) -> None:
    conn = aiohttp.BaseConnector()

    async with conn as c:
        assert conn is c

    assert conn.closed


async def test_close() -> None:
    proto = create_mocked_conn()

    conn = aiohttp.BaseConnector()
    assert not conn.closed
    conn._conns[("host", 8080, False)] = [(proto, object())]
    await conn.close()

    assert not conn._conns
    assert proto.close.called
    assert conn.closed


async def test_get(loop: Any) -> None:
    conn = aiohttp.BaseConnector()
    assert await conn._get(1) is None

    proto = create_mocked_conn(loop)
    conn._conns[1] = [(proto, loop.time())]
    assert await conn._get(1) == proto
    await conn.close()


async def test_get_unconnected_proto(loop: Any) -> None:
    conn = aiohttp.BaseConnector()
    key = ConnectionKey("localhost", 80, False, None, None, None, None)
    assert conn._get(key) is None

    proto = create_mocked_conn(loop)
    conn._conns[key] = [(proto, loop.time())]
    assert conn._get(key) == proto

    assert conn._get(key) is None
    conn._conns[key] = [(proto, loop.time())]
    proto.is_connected = lambda *args: False
    assert conn._get(key) is None
    await conn.close()


async def test_get_unconnected_proto_ssl(loop: Any) -> None:
    conn = aiohttp.BaseConnector()
    key = ConnectionKey("localhost", 80, True, None, None, None, None)
    assert conn._get(key) is None

    proto = create_mocked_conn(loop)
    conn._conns[key] = [(proto, loop.time())]
    assert conn._get(key) == proto

    assert conn._get(key) is None
    conn._conns[key] = [(proto, loop.time())]
    proto.is_connected = lambda *args: False
    assert conn._get(key) is None
    await conn.close()


async def test_get_expired(loop: Any) -> None:
    conn = aiohttp.BaseConnector()
    key = ConnectionKey("localhost", 80, False, None, None, None, None)
    assert await conn._get(key) is None

    proto = create_mocked_conn(loop)
    conn._conns[key] = [(proto, loop.time() - 1000)]
    assert await conn._get(key) is None
    assert not conn._conns
    await conn.close()


<<<<<<< HEAD
async def test_release_acquired(key) -> None:
=======
async def test_get_expired_ssl(loop: Any) -> None:
    conn = aiohttp.BaseConnector(enable_cleanup_closed=True)
    key = ConnectionKey("localhost", 80, True, None, None, None, None)
    assert conn._get(key) is None

    proto = create_mocked_conn(loop)
    transport = proto.transport
    conn._conns[key] = [(proto, loop.time() - 1000)]
    assert conn._get(key) is None
    assert not conn._conns
    assert conn._cleanup_closed_transports == [transport]
    await conn.close()


async def test_release_acquired(key: Any) -> None:
>>>>>>> 7f732702
    proto = create_mocked_conn()
    conn = aiohttp.BaseConnector(limit=5)
    conn._release_waiter = mock.Mock()

    conn._acquired.add(proto)
    conn._acquired_per_host[key].add(proto)
    conn._release_acquired(key, proto)
    assert 0 == len(conn._acquired)
    assert 0 == len(conn._acquired_per_host)
    assert conn._release_waiter.called

    conn._release_acquired(key, proto)
    assert 0 == len(conn._acquired)
    assert 0 == len(conn._acquired_per_host)

    await conn.close()


async def test_release_acquired_closed(key: Any) -> None:
    proto = create_mocked_conn()
    conn = aiohttp.BaseConnector(limit=5)
    conn._release_waiter = mock.Mock()

    conn._acquired.add(proto)
    conn._acquired_per_host[key].add(proto)
    conn._closed = True
    conn._release_acquired(key, proto)
    assert 1 == len(conn._acquired)
    assert 1 == len(conn._acquired_per_host[key])
    assert not conn._release_waiter.called
    await conn.close()


async def test_release(loop: Any, key: Any) -> None:
    conn = aiohttp.BaseConnector()
    conn._release_waiter = mock.Mock()

    proto = create_mocked_conn(loop, should_close=False)

    conn._acquired.add(proto)
    conn._acquired_per_host[key].add(proto)

    conn._release(key, proto)
    assert conn._release_waiter.called
    assert conn._cleanup_handle is not None
    assert conn._conns[key][0][0] == proto
    assert conn._conns[key][0][1] == pytest.approx(loop.time(), abs=0.1)
    assert not conn._cleanup_closed_transports
    await conn.close()


<<<<<<< HEAD
=======
async def test_release_ssl_transport(loop: Any, ssl_key: Any) -> None:
    conn = aiohttp.BaseConnector(enable_cleanup_closed=True)
    conn._release_waiter = mock.Mock()

    proto = create_mocked_conn(loop)
    transport = proto.transport
    conn._acquired.add(proto)
    conn._acquired_per_host[ssl_key].add(proto)

    conn._release(ssl_key, proto, should_close=True)
    assert conn._cleanup_closed_transports == [transport]
    await conn.close()


>>>>>>> 7f732702
async def test_release_already_closed() -> None:
    conn = aiohttp.BaseConnector()

    proto = create_mocked_conn()
    key = 1
    conn._acquired.add(proto)
    await conn.close()

    conn._release_waiters = mock.Mock()
    conn._release_acquired = mock.Mock()

    conn._release(key, proto)
    assert not conn._release_waiters.called
    assert not conn._release_acquired.called


async def test_release_waiter_no_limit(loop: Any, key: Any, key2: Any) -> None:
    # limit is 0
    conn = aiohttp.BaseConnector(limit=0)
    w = mock.Mock()
    w.done.return_value = False
    conn._waiters[key].append(w)
    conn._release_waiter()
    assert len(conn._waiters[key]) == 0
    assert w.done.called
    await conn.close()


async def test_release_waiter_first_available(loop: Any, key: Any, key2: Any) -> None:
    conn = aiohttp.BaseConnector()
    w1, w2 = mock.Mock(), mock.Mock()
    w1.done.return_value = False
    w2.done.return_value = False
    conn._waiters[key].append(w2)
    conn._waiters[key2].append(w1)
    conn._release_waiter()
    assert (
        w1.set_result.called
        and not w2.set_result.called
        or not w1.set_result.called
        and w2.set_result.called
    )
    await conn.close()


async def test_release_waiter_release_first(loop: Any, key: Any, key2: Any) -> None:
    conn = aiohttp.BaseConnector(limit=1)
    w1, w2 = mock.Mock(), mock.Mock()
    w1.done.return_value = False
    w2.done.return_value = False
    conn._waiters[key] = deque([w1, w2])
    conn._release_waiter()
    assert w1.set_result.called
    assert not w2.set_result.called
    await conn.close()


async def test_release_waiter_skip_done_waiter(loop: Any, key: Any, key2: Any) -> None:
    conn = aiohttp.BaseConnector(limit=1)
    w1, w2 = mock.Mock(), mock.Mock()
    w1.done.return_value = True
    w2.done.return_value = False
    conn._waiters[key] = deque([w1, w2])
    conn._release_waiter()
    assert not w1.set_result.called
    assert w2.set_result.called
    await conn.close()


async def test_release_waiter_per_host(loop: Any, key: Any, key2: Any) -> None:
    # no limit
    conn = aiohttp.BaseConnector(limit=0, limit_per_host=2)
    w1, w2 = mock.Mock(), mock.Mock()
    w1.done.return_value = False
    w2.done.return_value = False
    conn._waiters[key] = deque([w1])
    conn._waiters[key2] = deque([w2])
    conn._release_waiter()
    assert (w1.set_result.called and not w2.set_result.called) or (
        not w1.set_result.called and w2.set_result.called
    )
    await conn.close()


async def test_release_waiter_no_available(loop: Any, key: Any, key2: Any) -> None:
    # limit is 0
    conn = aiohttp.BaseConnector(limit=0)
    w = mock.Mock()
    w.done.return_value = False
    conn._waiters[key].append(w)
    conn._available_connections = mock.Mock(return_value=0)
    conn._release_waiter()
    assert len(conn._waiters) == 1
    assert not w.done.called
    await conn.close()


async def test_release_close(key: Any) -> None:
    conn = aiohttp.BaseConnector()
    proto = create_mocked_conn(should_close=True)

    conn._acquired.add(proto)
    conn._release(key, proto)
    assert not conn._conns
    assert proto.close.called


async def test__drop_acquire_per_host1(loop: Any) -> None:
    conn = aiohttp.BaseConnector()
    conn._drop_acquired_per_host(123, 456)
    assert len(conn._acquired_per_host) == 0


async def test__drop_acquire_per_host2(loop: Any) -> None:
    conn = aiohttp.BaseConnector()
    conn._acquired_per_host[123].add(456)
    conn._drop_acquired_per_host(123, 456)
    assert len(conn._acquired_per_host) == 0


async def test__drop_acquire_per_host3(loop: Any) -> None:
    conn = aiohttp.BaseConnector()
    conn._acquired_per_host[123].add(456)
    conn._acquired_per_host[123].add(789)
    conn._drop_acquired_per_host(123, 456)
    assert len(conn._acquired_per_host) == 1
    assert conn._acquired_per_host[123] == {789}


async def test_tcp_connector_certificate_error(loop: Any) -> None:
    req = ClientRequest("GET", URL("https://127.0.0.1:443"), loop=loop)

    async def certificate_error(*args, **kwargs):
        raise ssl.CertificateError

    conn = aiohttp.TCPConnector()
    conn._loop.create_connection = certificate_error

    with pytest.raises(aiohttp.ClientConnectorCertificateError) as ctx:
        await conn.connect(req, [], ClientTimeout())

    assert isinstance(ctx.value, ssl.CertificateError)
    assert isinstance(ctx.value.certificate_error, ssl.CertificateError)
    assert isinstance(ctx.value, aiohttp.ClientSSLError)


async def test_tcp_connector_multiple_hosts_errors(loop: Any) -> None:
    conn = aiohttp.TCPConnector()

    ip1 = "192.168.1.1"
    ip2 = "192.168.1.2"
    ip3 = "192.168.1.3"
    ip4 = "192.168.1.4"
    ip5 = "192.168.1.5"
    ips = [ip1, ip2, ip3, ip4, ip5]
    ips_tried = []

    fingerprint = hashlib.sha256(b"foo").digest()

    req = ClientRequest(
        "GET",
        URL("https://mocked.host"),
        ssl=aiohttp.Fingerprint(fingerprint),
        loop=loop,
    )

    async def _resolve_host(host, port, traces=None):
        return [
            {
                "hostname": host,
                "host": ip,
                "port": port,
                "family": socket.AF_INET,
                "proto": 0,
                "flags": socket.AI_NUMERICHOST,
            }
            for ip in ips
        ]

    conn._resolve_host = _resolve_host

    os_error = certificate_error = ssl_error = fingerprint_error = False
    connected = False

    async def create_connection(*args, **kwargs):
        nonlocal os_error, certificate_error, ssl_error, fingerprint_error
        nonlocal connected

        ip = args[1]

        ips_tried.append(ip)

        if ip == ip1:
            os_error = True
            raise OSError

        if ip == ip2:
            certificate_error = True
            raise ssl.CertificateError

        if ip == ip3:
            ssl_error = True
            raise ssl.SSLError

        if ip == ip4:
            fingerprint_error = True
            tr = create_mocked_conn(loop)
            pr = create_mocked_conn(loop)

            def get_extra_info(param):
                if param == "sslcontext":
                    return True

                if param == "ssl_object":
                    s = create_mocked_conn(loop)
                    s.getpeercert.return_value = b"not foo"
                    return s

                if param == "peername":
                    return ("192.168.1.5", 12345)

                assert False, param

            tr.get_extra_info = get_extra_info
            return tr, pr

        if ip == ip5:
            connected = True
            tr = create_mocked_conn(loop)
            pr = create_mocked_conn(loop)

            def get_extra_info(param):
                if param == "sslcontext":
                    return True

                if param == "ssl_object":
                    s = create_mocked_conn(loop)
                    s.getpeercert.return_value = b"foo"
                    return s

                assert False

            tr.get_extra_info = get_extra_info
            return tr, pr

        assert False

    conn._loop.create_connection = create_connection

    await conn.connect(req, [], ClientTimeout())
    assert ips == ips_tried

    assert os_error
    assert certificate_error
    assert ssl_error
    assert fingerprint_error
    assert connected


async def test_tcp_connector_resolve_host(loop: Any) -> None:
    conn = aiohttp.TCPConnector(use_dns_cache=True)

    res = await conn._resolve_host("localhost", 8080)
    assert res
    for rec in res:
        if rec["family"] == socket.AF_INET:
            assert rec["host"] == "127.0.0.1"
            assert rec["hostname"] == "localhost"
            assert rec["port"] == 8080
        elif rec["family"] == socket.AF_INET6:
            assert rec["hostname"] == "localhost"
            assert rec["port"] == 8080
            if platform.system() == "Darwin":
                assert rec["host"] in ("::1", "fe80::1", "fe80::1%lo0")
            else:
                assert rec["host"] == "::1"


@pytest.fixture
def dns_response(loop: Any):
    async def coro():
        # simulates a network operation
        await asyncio.sleep(0)
        return ["127.0.0.1"]

    return coro


async def test_tcp_connector_dns_cache_not_expired(
    loop: Any, dns_response: Any
) -> None:
    with mock.patch("aiohttp.connector.DefaultResolver") as m_resolver:
        conn = aiohttp.TCPConnector(use_dns_cache=True, ttl_dns_cache=10)
        m_resolver().resolve.return_value = dns_response()
        await conn._resolve_host("localhost", 8080)
        await conn._resolve_host("localhost", 8080)
        m_resolver().resolve.assert_called_once_with("localhost", 8080, family=0)


async def test_tcp_connector_dns_cache_forever(loop: Any, dns_response: Any) -> None:
    with mock.patch("aiohttp.connector.DefaultResolver") as m_resolver:
        conn = aiohttp.TCPConnector(use_dns_cache=True, ttl_dns_cache=10)
        m_resolver().resolve.return_value = dns_response()
        await conn._resolve_host("localhost", 8080)
        await conn._resolve_host("localhost", 8080)
        m_resolver().resolve.assert_called_once_with("localhost", 8080, family=0)


async def test_tcp_connector_use_dns_cache_disabled(
    loop: Any, dns_response: Any
) -> None:
    with mock.patch("aiohttp.connector.DefaultResolver") as m_resolver:
        conn = aiohttp.TCPConnector(use_dns_cache=False)
        m_resolver().resolve.side_effect = [dns_response(), dns_response()]
        await conn._resolve_host("localhost", 8080)
        await conn._resolve_host("localhost", 8080)
        m_resolver().resolve.assert_has_calls(
            [
                mock.call("localhost", 8080, family=0),
                mock.call("localhost", 8080, family=0),
            ]
        )


async def test_tcp_connector_dns_throttle_requests(
    loop: Any, dns_response: Any
) -> None:
    with mock.patch("aiohttp.connector.DefaultResolver") as m_resolver:
        conn = aiohttp.TCPConnector(use_dns_cache=True, ttl_dns_cache=10)
        m_resolver().resolve.return_value = dns_response()
        loop.create_task(conn._resolve_host("localhost", 8080))
        loop.create_task(conn._resolve_host("localhost", 8080))
        await asyncio.sleep(0)
        m_resolver().resolve.assert_called_once_with("localhost", 8080, family=0)


async def test_tcp_connector_dns_throttle_requests_exception_spread(loop: Any) -> None:
    with mock.patch("aiohttp.connector.DefaultResolver") as m_resolver:
        conn = aiohttp.TCPConnector(use_dns_cache=True, ttl_dns_cache=10)
        e = Exception()
        m_resolver().resolve.side_effect = e
        r1 = loop.create_task(conn._resolve_host("localhost", 8080))
        r2 = loop.create_task(conn._resolve_host("localhost", 8080))
        await asyncio.sleep(0)
        assert r1.exception() == e
        assert r2.exception() == e


async def test_tcp_connector_dns_throttle_requests_cancelled_when_close(
    loop: Any, dns_response: Any
) -> None:

    with mock.patch("aiohttp.connector.DefaultResolver") as m_resolver:
        conn = aiohttp.TCPConnector(use_dns_cache=True, ttl_dns_cache=10)
        m_resolver().resolve.return_value = dns_response()
        loop.create_task(conn._resolve_host("localhost", 8080))
        f = loop.create_task(conn._resolve_host("localhost", 8080))

        await asyncio.sleep(0)
        await conn.close()

        with pytest.raises(asyncio.CancelledError):
            await f


@pytest.fixture
def dns_response_error(loop: Any):
    async def coro():
        # simulates a network operation
        await asyncio.sleep(0)
        raise socket.gaierror(-3, "Temporary failure in name resolution")

    return coro


async def test_tcp_connector_cancel_dns_error_captured(
    loop: Any, dns_response_error: Any
) -> None:

    exception_handler_called = False

    def exception_handler(loop, context):
        nonlocal exception_handler_called
        exception_handler_called = True

    loop.set_exception_handler(mock.Mock(side_effect=exception_handler))

    with mock.patch("aiohttp.connector.DefaultResolver") as m_resolver:
        req = ClientRequest(
            method="GET", url=URL("http://temporary-failure:80"), loop=loop
        )
        conn = aiohttp.TCPConnector(
            use_dns_cache=False,
        )
        m_resolver().resolve.return_value = dns_response_error()
        f = loop.create_task(conn._create_direct_connection(req, [], ClientTimeout(0)))

        await asyncio.sleep(0)
        f.cancel()
        with pytest.raises(asyncio.CancelledError):
            await f

        gc.collect()
        assert exception_handler_called is False


async def test_tcp_connector_dns_tracing(loop: Any, dns_response: Any) -> None:
    session = mock.Mock()
    trace_config_ctx = mock.Mock()
    on_dns_resolvehost_start = mock.Mock(side_effect=make_mocked_coro(mock.Mock()))
    on_dns_resolvehost_end = mock.Mock(side_effect=make_mocked_coro(mock.Mock()))
    on_dns_cache_hit = mock.Mock(side_effect=make_mocked_coro(mock.Mock()))
    on_dns_cache_miss = mock.Mock(side_effect=make_mocked_coro(mock.Mock()))

    trace_config = aiohttp.TraceConfig(
        trace_config_ctx_factory=mock.Mock(return_value=trace_config_ctx)
    )
    trace_config.on_dns_resolvehost_start.append(on_dns_resolvehost_start)
    trace_config.on_dns_resolvehost_end.append(on_dns_resolvehost_end)
    trace_config.on_dns_cache_hit.append(on_dns_cache_hit)
    trace_config.on_dns_cache_miss.append(on_dns_cache_miss)
    trace_config.freeze()
    traces = [Trace(session, trace_config, trace_config.trace_config_ctx())]

    with mock.patch("aiohttp.connector.DefaultResolver") as m_resolver:
        conn = aiohttp.TCPConnector(use_dns_cache=True, ttl_dns_cache=10)

        m_resolver().resolve.return_value = dns_response()

        await conn._resolve_host("localhost", 8080, traces=traces)
        on_dns_resolvehost_start.assert_called_once_with(
            session,
            trace_config_ctx,
            aiohttp.TraceDnsResolveHostStartParams("localhost"),
        )
        on_dns_resolvehost_end.assert_called_once_with(
            session, trace_config_ctx, aiohttp.TraceDnsResolveHostEndParams("localhost")
        )
        on_dns_cache_miss.assert_called_once_with(
            session, trace_config_ctx, aiohttp.TraceDnsCacheMissParams("localhost")
        )
        assert not on_dns_cache_hit.called

        await conn._resolve_host("localhost", 8080, traces=traces)
        on_dns_cache_hit.assert_called_once_with(
            session, trace_config_ctx, aiohttp.TraceDnsCacheHitParams("localhost")
        )


async def test_tcp_connector_dns_tracing_cache_disabled(
    loop: Any, dns_response: Any
) -> None:
    session = mock.Mock()
    trace_config_ctx = mock.Mock()
    on_dns_resolvehost_start = mock.Mock(side_effect=make_mocked_coro(mock.Mock()))
    on_dns_resolvehost_end = mock.Mock(side_effect=make_mocked_coro(mock.Mock()))

    trace_config = aiohttp.TraceConfig(
        trace_config_ctx_factory=mock.Mock(return_value=trace_config_ctx)
    )
    trace_config.on_dns_resolvehost_start.append(on_dns_resolvehost_start)
    trace_config.on_dns_resolvehost_end.append(on_dns_resolvehost_end)
    trace_config.freeze()
    traces = [Trace(session, trace_config, trace_config.trace_config_ctx())]

    with mock.patch("aiohttp.connector.DefaultResolver") as m_resolver:
        conn = aiohttp.TCPConnector(use_dns_cache=False)

        m_resolver().resolve.side_effect = [dns_response(), dns_response()]

        await conn._resolve_host("localhost", 8080, traces=traces)

        await conn._resolve_host("localhost", 8080, traces=traces)

        on_dns_resolvehost_start.assert_has_calls(
            [
                mock.call(
                    session,
                    trace_config_ctx,
                    aiohttp.TraceDnsResolveHostStartParams("localhost"),
                ),
                mock.call(
                    session,
                    trace_config_ctx,
                    aiohttp.TraceDnsResolveHostStartParams("localhost"),
                ),
            ]
        )
        on_dns_resolvehost_end.assert_has_calls(
            [
                mock.call(
                    session,
                    trace_config_ctx,
                    aiohttp.TraceDnsResolveHostEndParams("localhost"),
                ),
                mock.call(
                    session,
                    trace_config_ctx,
                    aiohttp.TraceDnsResolveHostEndParams("localhost"),
                ),
            ]
        )


async def test_tcp_connector_dns_tracing_throttle_requests(
    loop: Any, dns_response: Any
) -> None:

    session = mock.Mock()
    trace_config_ctx = mock.Mock()
    on_dns_cache_hit = mock.Mock(side_effect=make_mocked_coro(mock.Mock()))
    on_dns_cache_miss = mock.Mock(side_effect=make_mocked_coro(mock.Mock()))

    trace_config = aiohttp.TraceConfig(
        trace_config_ctx_factory=mock.Mock(return_value=trace_config_ctx)
    )
    trace_config.on_dns_cache_hit.append(on_dns_cache_hit)
    trace_config.on_dns_cache_miss.append(on_dns_cache_miss)
    trace_config.freeze()
    traces = [Trace(session, trace_config, trace_config.trace_config_ctx())]

    with mock.patch("aiohttp.connector.DefaultResolver") as m_resolver:
        conn = aiohttp.TCPConnector(use_dns_cache=True, ttl_dns_cache=10)
        m_resolver().resolve.return_value = dns_response()
        loop.create_task(conn._resolve_host("localhost", 8080, traces=traces))
        loop.create_task(conn._resolve_host("localhost", 8080, traces=traces))
        await asyncio.sleep(0)
        on_dns_cache_hit.assert_called_once_with(
            session, trace_config_ctx, aiohttp.TraceDnsCacheHitParams("localhost")
        )
        on_dns_cache_miss.assert_called_once_with(
            session, trace_config_ctx, aiohttp.TraceDnsCacheMissParams("localhost")
        )


async def test_dns_error(loop: Any) -> None:
    connector = aiohttp.TCPConnector()
    connector._resolve_host = make_mocked_coro(
        raise_exception=OSError("dont take it serious")
    )

    req = ClientRequest("GET", URL("http://www.python.org"), loop=loop)

    with pytest.raises(aiohttp.ClientConnectorError):
        await connector.connect(req, [], ClientTimeout())


async def test_get_pop_empty_conns(loop: Any) -> None:
    # see issue #473
    conn = aiohttp.BaseConnector()
    key = ("127.0.0.1", 80, False)
    conn._conns[key] = []
    proto = await conn._get(key)
    assert proto is None
    assert not conn._conns


async def test_release_close_do_not_add_to_pool(loop: Any, key: Any) -> None:
    # see issue #473
    conn = aiohttp.BaseConnector()

    proto = create_mocked_conn(loop, should_close=True)

    conn._acquired.add(proto)
    conn._release(key, proto)
    assert not conn._conns


async def test_release_close_do_not_delete_existing_connections(
    loop: Any, key: Any
) -> None:

    proto1 = create_mocked_conn(loop)

    conn = aiohttp.BaseConnector()
    conn._conns[key] = [(proto1, 1)]

    proto = create_mocked_conn(loop, should_close=True)
    conn._acquired.add(proto)
    conn._release(key, proto)
    assert conn._conns[key] == [(proto1, 1)]
    assert proto.close.called
    await conn.close()


async def test_release_not_started(loop: Any) -> None:
    conn = aiohttp.BaseConnector()
    proto = create_mocked_conn(should_close=False)
    key = 1
    conn._acquired.add(proto)
    conn._release(key, proto)
    # assert conn._conns == {1: [(proto, 10)]}
    rec = conn._conns[1]
    assert rec[0][0] == proto
    assert rec[0][1] == pytest.approx(loop.time(), abs=0.05)
    assert not proto.close.called
    await conn.close()


async def test_release_not_opened(loop: Any, key: Any) -> None:
    conn = aiohttp.BaseConnector()

    proto = create_mocked_conn(loop)
    conn._acquired.add(proto)
    conn._release(key, proto)
    assert proto.close.called


async def test_connect(loop: Any, key: Any) -> None:
    proto = create_mocked_conn(loop)
    proto.is_connected.return_value = True

    req = ClientRequest("GET", URL("http://localhost:80"), loop=loop)

    conn = aiohttp.BaseConnector()
    conn._conns[key] = [(proto, loop.time())]
    conn._create_connection = create_mocked_conn(loop)
    conn._create_connection.return_value = loop.create_future()
    conn._create_connection.return_value.set_result(proto)

    connection = await conn.connect(req, [], ClientTimeout())
    assert not conn._create_connection.called
    assert connection._protocol is proto
    assert connection.transport is proto.transport
    assert isinstance(connection, Connection)
    connection.close()


async def test_connect_tracing(loop: Any) -> None:
    session = mock.Mock()
    trace_config_ctx = mock.Mock()
    on_connection_create_start = mock.Mock(side_effect=make_mocked_coro(mock.Mock()))
    on_connection_create_end = mock.Mock(side_effect=make_mocked_coro(mock.Mock()))

    trace_config = aiohttp.TraceConfig(
        trace_config_ctx_factory=mock.Mock(return_value=trace_config_ctx)
    )
    trace_config.on_connection_create_start.append(on_connection_create_start)
    trace_config.on_connection_create_end.append(on_connection_create_end)
    trace_config.freeze()
    traces = [Trace(session, trace_config, trace_config.trace_config_ctx())]

    proto = create_mocked_conn(loop)
    proto.is_connected.return_value = True

    req = ClientRequest("GET", URL("http://host:80"), loop=loop)

    conn = aiohttp.BaseConnector()
    conn._create_connection = mock.Mock()
    conn._create_connection.return_value = loop.create_future()
    conn._create_connection.return_value.set_result(proto)

    conn2 = await conn.connect(req, traces, ClientTimeout())
    conn2.release()

    on_connection_create_start.assert_called_with(
        session, trace_config_ctx, aiohttp.TraceConnectionCreateStartParams()
    )
    on_connection_create_end.assert_called_with(
        session, trace_config_ctx, aiohttp.TraceConnectionCreateEndParams()
    )


async def test_close_during_connect(loop: Any) -> None:
    proto = create_mocked_conn(loop)
    proto.is_connected.return_value = True

    fut = loop.create_future()
    req = ClientRequest("GET", URL("http://host:80"), loop=loop)

    conn = aiohttp.BaseConnector()
    conn._create_connection = mock.Mock()
    conn._create_connection.return_value = fut

    task = loop.create_task(conn.connect(req, None, ClientTimeout()))
    await asyncio.sleep(0)
    await conn.close()

    fut.set_result(proto)
    with pytest.raises(aiohttp.ClientConnectionError):
        await task

    assert proto.close.called


async def test_ctor_enable_cleanup_closed_deprecated() -> None:
    with pytest.warns(DeprecationWarning):
        aiohttp.BaseConnector(enable_cleanup_closed=True)


async def test_cleanup(key: Any) -> None:
    testset = {
        key: [(mock.Mock(), 10), (mock.Mock(), 300)],
    }
    testset[key][0][0].is_connected.return_value = True
    testset[key][1][0].is_connected.return_value = False

    loop = mock.Mock()
    loop.time.return_value = 300
    conn = aiohttp.BaseConnector()
    conn._conns = testset
    existing_handle = conn._cleanup_handle = mock.Mock()

    conn._cleanup()
    assert existing_handle.cancel.called
    assert conn._conns == {}
    assert conn._cleanup_handle is None


<<<<<<< HEAD
async def test_cleanup2(loop) -> None:
=======
async def test_cleanup_close_ssl_transport(loop: Any, ssl_key: Any) -> None:
    proto = create_mocked_conn(loop)
    transport = proto.transport
    testset = {ssl_key: [(proto, 10)]}

    loop = mock.Mock()
    loop.time.return_value = asyncio.get_event_loop().time() + 300
    conn = aiohttp.BaseConnector(enable_cleanup_closed=True)
    conn._loop = loop
    conn._conns = testset
    existing_handle = conn._cleanup_handle = mock.Mock()

    conn._cleanup()
    assert existing_handle.cancel.called
    assert conn._conns == {}
    assert conn._cleanup_closed_transports == [transport]


async def test_cleanup2(loop: Any) -> None:
>>>>>>> 7f732702
    testset = {1: [(create_mocked_conn(), 300)]}
    testset[1][0][0].is_connected.return_value = True

    conn = aiohttp.BaseConnector(keepalive_timeout=10)
    conn._loop = mock.Mock()
    conn._loop.time.return_value = 300
    conn._conns = testset
    conn._cleanup()
    assert conn._conns == testset

    assert conn._cleanup_handle is not None
    conn._loop.call_at.assert_called_with(310, mock.ANY, mock.ANY)
    await conn.close()


async def test_cleanup3(loop: Any, key: Any) -> None:
    testset = {
        key: [(create_mocked_conn(loop), 290.1), (create_mocked_conn(loop), 305.1)]
    }
    testset[key][0][0].is_connected.return_value = True

    conn = aiohttp.BaseConnector(keepalive_timeout=10)
    conn._loop = mock.Mock()
    conn._loop.time.return_value = 308.5
    conn._conns = testset

    conn._cleanup()
    assert conn._conns == {key: [testset[key][1]]}

    assert conn._cleanup_handle is not None
    conn._loop.call_at.assert_called_with(319, mock.ANY, mock.ANY)
    await conn.close()


<<<<<<< HEAD
async def test_tcp_connector_ctor(loop) -> None:
=======
async def test_cleanup_closed(loop: Any, mocker: Any) -> None:
    if not hasattr(loop, "__dict__"):
        pytest.skip("can not override loop attributes")

    mocker.spy(loop, "call_at")
    conn = aiohttp.BaseConnector(enable_cleanup_closed=True)

    tr = mock.Mock()
    conn._cleanup_closed_handle = cleanup_closed_handle = mock.Mock()
    conn._cleanup_closed_transports = [tr]
    conn._cleanup_closed()
    assert tr.abort.called
    assert not conn._cleanup_closed_transports
    assert loop.call_at.called
    assert cleanup_closed_handle.cancel.called


async def test_cleanup_closed_disabled(loop: Any, mocker: Any) -> None:
    conn = aiohttp.BaseConnector(enable_cleanup_closed=False)

    tr = mock.Mock()
    conn._cleanup_closed_transports = [tr]
    conn._cleanup_closed()
    assert tr.abort.called
    assert not conn._cleanup_closed_transports


async def test_tcp_connector_ctor(loop: Any) -> None:
>>>>>>> 7f732702
    conn = aiohttp.TCPConnector()
    assert conn._ssl is None

    assert conn.use_dns_cache
    assert conn.family == 0


async def test_invalid_ssl_param() -> None:
    with pytest.raises(TypeError):
        aiohttp.TCPConnector(ssl=object())


async def test_tcp_connector_ctor_fingerprint_valid(loop: Any) -> None:
    valid = aiohttp.Fingerprint(hashlib.sha256(b"foo").digest())
    conn = aiohttp.TCPConnector(ssl=valid)
    assert conn._ssl is valid


async def test_insecure_fingerprint_md5(loop: Any) -> None:
    with pytest.raises(ValueError):
        aiohttp.TCPConnector(ssl=aiohttp.Fingerprint(hashlib.md5(b"foo").digest()))


async def test_insecure_fingerprint_sha1(loop: Any) -> None:
    with pytest.raises(ValueError):
        aiohttp.TCPConnector(ssl=aiohttp.Fingerprint(hashlib.sha1(b"foo").digest()))


async def test_tcp_connector_clear_dns_cache(loop: Any) -> None:
    conn = aiohttp.TCPConnector()
    hosts = ["a", "b"]
    conn._cached_hosts.add(("localhost", 123), hosts)
    conn._cached_hosts.add(("localhost", 124), hosts)
    conn.clear_dns_cache("localhost", 123)
    with pytest.raises(KeyError):
        conn._cached_hosts.next_addrs(("localhost", 123))

    assert conn._cached_hosts.next_addrs(("localhost", 124)) == hosts

    # Remove removed element is OK
    conn.clear_dns_cache("localhost", 123)
    with pytest.raises(KeyError):
        conn._cached_hosts.next_addrs(("localhost", 123))

    conn.clear_dns_cache()
    with pytest.raises(KeyError):
        conn._cached_hosts.next_addrs(("localhost", 124))


async def test_tcp_connector_clear_dns_cache_bad_args(loop: Any) -> None:
    conn = aiohttp.TCPConnector()
    with pytest.raises(ValueError):
        conn.clear_dns_cache("localhost")


async def test_dont_recreate_ssl_context(loop: Any) -> None:
    conn = aiohttp.TCPConnector()
    ctx = conn._make_ssl_context(True)
    assert ctx is conn._make_ssl_context(True)


async def test_dont_recreate_ssl_context2(loop: Any) -> None:
    conn = aiohttp.TCPConnector()
    ctx = conn._make_ssl_context(False)
    assert ctx is conn._make_ssl_context(False)


async def test___get_ssl_context1(loop: Any) -> None:
    conn = aiohttp.TCPConnector()
    req = mock.Mock()
    req.is_ssl.return_value = False
    assert conn._get_ssl_context(req) is None


async def test___get_ssl_context2(loop: Any) -> None:
    ctx = ssl.SSLContext()
    conn = aiohttp.TCPConnector()
    req = mock.Mock()
    req.is_ssl.return_value = True
    req.ssl = ctx
    assert conn._get_ssl_context(req) is ctx


async def test___get_ssl_context3(loop: Any) -> None:
    ctx = ssl.SSLContext()
    conn = aiohttp.TCPConnector(ssl=ctx)
    req = mock.Mock()
    req.is_ssl.return_value = True
    req.ssl = None
    assert conn._get_ssl_context(req) is ctx


async def test___get_ssl_context4(loop: Any) -> None:
    ctx = ssl.SSLContext()
    conn = aiohttp.TCPConnector(ssl=ctx)
    req = mock.Mock()
    req.is_ssl.return_value = True
    req.ssl = False
    assert conn._get_ssl_context(req) is conn._make_ssl_context(False)


async def test___get_ssl_context5(loop: Any) -> None:
    ctx = ssl.SSLContext()
    conn = aiohttp.TCPConnector(ssl=ctx)
    req = mock.Mock()
    req.is_ssl.return_value = True
    req.ssl = aiohttp.Fingerprint(hashlib.sha256(b"1").digest())
    assert conn._get_ssl_context(req) is conn._make_ssl_context(False)


async def test___get_ssl_context6(loop: Any) -> None:
    conn = aiohttp.TCPConnector()
    req = mock.Mock()
    req.is_ssl.return_value = True
    req.ssl = None
    assert conn._get_ssl_context(req) is conn._make_ssl_context(True)


async def test_close_twice(loop: Any) -> None:
    proto = create_mocked_conn(loop)

    conn = aiohttp.BaseConnector()
    conn._conns[1] = [(proto, object())]
    await conn.close()

    assert not conn._conns
    assert proto.close.called
    assert conn.closed

    conn._conns = "Invalid"  # fill with garbage
    await conn.close()
    assert conn.closed


<<<<<<< HEAD
async def test_ctor_with_default_loop(loop) -> None:
=======
async def test_close_cancels_cleanup_handle(loop: Any) -> None:
    conn = aiohttp.BaseConnector()
    conn._release(1, create_mocked_conn(should_close=False))
    assert conn._cleanup_handle is not None
    await conn.close()
    assert conn._cleanup_handle is None


async def test_close_abort_closed_transports(loop: Any) -> None:
    tr = mock.Mock()

    conn = aiohttp.BaseConnector()
    conn._cleanup_closed_transports.append(tr)
    await conn.close()

    assert not conn._cleanup_closed_transports
    assert tr.abort.called
    assert conn.closed


async def test_close_cancels_cleanup_closed_handle(loop: Any) -> None:
    conn = aiohttp.BaseConnector(enable_cleanup_closed=True)
    assert conn._cleanup_closed_handle is not None
    await conn.close()
    assert conn._cleanup_closed_handle is None


async def test_ctor_with_default_loop(loop: Any) -> None:
>>>>>>> 7f732702
    conn = aiohttp.BaseConnector()
    assert loop is conn._loop


async def test_connect_with_limit(loop: Any, key: Any) -> None:
    proto = create_mocked_conn(loop)
    proto.is_connected.return_value = True

    req = ClientRequest(
        "GET", URL("http://localhost:80"), loop=loop, response_class=mock.Mock()
    )

    conn = aiohttp.BaseConnector(limit=1)
    conn._conns[key] = [(proto, loop.time())]
    conn._create_connection = mock.Mock()
    conn._create_connection.return_value = loop.create_future()
    conn._create_connection.return_value.set_result(proto)

    connection1 = await conn.connect(req, None, ClientTimeout())
    assert connection1._protocol == proto

    assert 1 == len(conn._acquired)
    assert proto in conn._acquired
    assert key in conn._acquired_per_host
    assert proto in conn._acquired_per_host[key]

    acquired = False

    async def f():
        nonlocal acquired
        connection2 = await conn.connect(req, None, ClientTimeout())
        acquired = True
        assert 1 == len(conn._acquired)
        assert 1 == len(conn._acquired_per_host[key])
        connection2.release()

    task = loop.create_task(f())

    await asyncio.sleep(0.01)
    assert not acquired
    connection1.release()
    await asyncio.sleep(0)
    assert acquired
    await task
    await conn.close()


async def test_connect_queued_operation_tracing(loop: Any, key: Any) -> None:
    session = mock.Mock()
    trace_config_ctx = mock.Mock()
    on_connection_queued_start = mock.Mock(side_effect=make_mocked_coro(mock.Mock()))
    on_connection_queued_end = mock.Mock(side_effect=make_mocked_coro(mock.Mock()))

    trace_config = aiohttp.TraceConfig(
        trace_config_ctx_factory=mock.Mock(return_value=trace_config_ctx)
    )
    trace_config.on_connection_queued_start.append(on_connection_queued_start)
    trace_config.on_connection_queued_end.append(on_connection_queued_end)
    trace_config.freeze()
    traces = [Trace(session, trace_config, trace_config.trace_config_ctx())]

    proto = create_mocked_conn(loop)
    proto.is_connected.return_value = True

    req = ClientRequest(
        "GET", URL("http://localhost1:80"), loop=loop, response_class=mock.Mock()
    )

    conn = aiohttp.BaseConnector(limit=1)
    conn._conns[key] = [(proto, loop.time())]
    conn._create_connection = mock.Mock()
    conn._create_connection.return_value = loop.create_future()
    conn._create_connection.return_value.set_result(proto)

    connection1 = await conn.connect(req, traces, ClientTimeout())

    async def f():
        connection2 = await conn.connect(req, traces, ClientTimeout())
        on_connection_queued_start.assert_called_with(
            session, trace_config_ctx, aiohttp.TraceConnectionQueuedStartParams()
        )
        on_connection_queued_end.assert_called_with(
            session, trace_config_ctx, aiohttp.TraceConnectionQueuedEndParams()
        )
        connection2.release()

    task = asyncio.ensure_future(f())
    await asyncio.sleep(0.01)
    connection1.release()
    await task
    await conn.close()


async def test_connect_reuseconn_tracing(loop: Any, key: Any) -> None:
    session = mock.Mock()
    trace_config_ctx = mock.Mock()
    on_connection_reuseconn = mock.Mock(side_effect=make_mocked_coro(mock.Mock()))

    trace_config = aiohttp.TraceConfig(
        trace_config_ctx_factory=mock.Mock(return_value=trace_config_ctx)
    )
    trace_config.on_connection_reuseconn.append(on_connection_reuseconn)
    trace_config.freeze()
    traces = [Trace(session, trace_config, trace_config.trace_config_ctx())]

    proto = create_mocked_conn(loop)
    proto.is_connected.return_value = True

    req = ClientRequest(
        "GET", URL("http://localhost:80"), loop=loop, response_class=mock.Mock()
    )

    conn = aiohttp.BaseConnector(limit=1)
    conn._conns[key] = [(proto, loop.time())]
    conn2 = await conn.connect(req, traces, ClientTimeout())
    conn2.release()

    on_connection_reuseconn.assert_called_with(
        session, trace_config_ctx, aiohttp.TraceConnectionReuseconnParams()
    )
    await conn.close()


async def test_connect_with_limit_and_limit_per_host(loop: Any, key: Any) -> None:

    proto = create_mocked_conn(loop)
    proto.is_connected.return_value = True

    req = ClientRequest("GET", URL("http://localhost:80"), loop=loop)

    conn = aiohttp.BaseConnector(limit=1000, limit_per_host=1)
    conn._conns[key] = [(proto, loop.time())]
    conn._create_connection = mock.Mock()
    conn._create_connection.return_value = loop.create_future()
    conn._create_connection.return_value.set_result(proto)

    acquired = False
    connection1 = await conn.connect(req, None, ClientTimeout())

    async def f():
        nonlocal acquired
        connection2 = await conn.connect(req, None, ClientTimeout())
        acquired = True
        assert 1 == len(conn._acquired)
        assert 1 == len(conn._acquired_per_host[key])
        connection2.release()

    task = loop.create_task(f())

    await asyncio.sleep(0.01)
    assert not acquired
    connection1.release()
    await asyncio.sleep(0)
    assert acquired
    await task
    await conn.close()


async def test_connect_with_no_limit_and_limit_per_host(loop: Any, key: Any) -> None:
    proto = create_mocked_conn(loop)
    proto.is_connected.return_value = True

    req = ClientRequest("GET", URL("http://localhost1:80"), loop=loop)

    conn = aiohttp.BaseConnector(limit=0, limit_per_host=1)
    conn._conns[key] = [(proto, loop.time())]
    conn._create_connection = mock.Mock()
    conn._create_connection.return_value = loop.create_future()
    conn._create_connection.return_value.set_result(proto)

    acquired = False
    connection1 = await conn.connect(req, None, ClientTimeout())

    async def f():
        nonlocal acquired
        connection2 = await conn.connect(req, None, ClientTimeout())
        acquired = True
        connection2.release()

    task = loop.create_task(f())

    await asyncio.sleep(0.01)
    assert not acquired
    connection1.release()
    await asyncio.sleep(0)
    assert acquired
    await task
    await conn.close()


async def test_connect_with_no_limits(loop: Any, key: Any) -> None:
    proto = create_mocked_conn(loop)
    proto.is_connected.return_value = True

    req = ClientRequest("GET", URL("http://localhost:80"), loop=loop)

    conn = aiohttp.BaseConnector(limit=0, limit_per_host=0)
    conn._conns[key] = [(proto, loop.time())]
    conn._create_connection = mock.Mock()
    conn._create_connection.return_value = loop.create_future()
    conn._create_connection.return_value.set_result(proto)

    acquired = False
    connection1 = await conn.connect(req, None, ClientTimeout())

    async def f():
        nonlocal acquired
        connection2 = await conn.connect(req, None, ClientTimeout())
        acquired = True
        assert 1 == len(conn._acquired)
        assert 1 == len(conn._acquired_per_host[key])
        connection2.release()

    task = loop.create_task(f())

    await asyncio.sleep(0.01)
    assert acquired
    connection1.release()
    await task
    await conn.close()


async def test_connect_with_limit_cancelled(loop: Any) -> None:

    proto = create_mocked_conn(loop)
    proto.is_connected.return_value = True

    req = ClientRequest("GET", URL("http://host:80"), loop=loop)

    conn = aiohttp.BaseConnector(limit=1)
    key = ("host", 80, False)
    conn._conns[key] = [(proto, loop.time())]
    conn._create_connection = mock.Mock()
    conn._create_connection.return_value = loop.create_future()
    conn._create_connection.return_value.set_result(proto)

    connection = await conn.connect(req, None, ClientTimeout())
    assert connection._protocol == proto
    assert connection.transport == proto.transport

    assert 1 == len(conn._acquired)

    with pytest.raises(asyncio.TimeoutError):
        # limit exhausted
        await asyncio.wait_for(conn.connect(req, None, ClientTimeout()), 0.01)
    connection.close()


async def test_connect_with_capacity_release_waiters(loop: Any) -> None:
    def check_with_exc(err):
        conn = aiohttp.BaseConnector(limit=1)
        conn._create_connection = mock.Mock()
        conn._create_connection.return_value = loop.create_future()
        conn._create_connection.return_value.set_exception(err)

        with pytest.raises(Exception):
            req = mock.Mock()
            yield from conn.connect(req, None, ClientTimeout())

        assert not conn._waiters

    check_with_exc(OSError(1, "permission error"))
    check_with_exc(RuntimeError())
    check_with_exc(asyncio.TimeoutError())


async def test_connect_with_limit_concurrent(loop: Any) -> None:
    proto = create_mocked_conn(loop)
    proto.should_close = False
    proto.is_connected.return_value = True

    req = ClientRequest("GET", URL("http://host:80"), loop=loop)

    max_connections = 2
    num_connections = 0

    conn = aiohttp.BaseConnector(limit=max_connections)

    # Use a real coroutine for _create_connection; a mock would mask
    # problems that only happen when the method yields.

    async def create_connection(req, traces, timeout):
        nonlocal num_connections
        num_connections += 1
        await asyncio.sleep(0)

        # Make a new transport mock each time because acquired
        # transports are stored in a set. Reusing the same object
        # messes with the count.
        proto = create_mocked_conn(loop, should_close=False)
        proto.is_connected.return_value = True

        return proto

    conn._create_connection = create_connection

    # Simulate something like a crawler. It opens a connection, does
    # something with it, closes it, then creates tasks that make more
    # connections and waits for them to finish. The crawler is started
    # with multiple concurrent requests and stops when it hits a
    # predefined maximum number of requests.

    max_requests = 50
    num_requests = 0
    start_requests = max_connections + 1

    async def f(start=True):
        nonlocal num_requests
        if num_requests == max_requests:
            return
        num_requests += 1
        if not start:
            connection = await conn.connect(req, None, ClientTimeout())
            await asyncio.sleep(0)
            connection.release()
            await asyncio.sleep(0)
        tasks = [loop.create_task(f(start=False)) for i in range(start_requests)]
        await asyncio.wait(tasks)

    await f()
    await conn.close()

    assert max_connections == num_connections


async def test_connect_waiters_cleanup(loop: Any) -> None:
    proto = create_mocked_conn(loop)
    proto.is_connected.return_value = True

    req = ClientRequest("GET", URL("http://host:80"), loop=loop)

    conn = aiohttp.BaseConnector(limit=1)
    conn._available_connections = mock.Mock(return_value=0)

    t = loop.create_task(conn.connect(req, None, ClientTimeout()))

    await asyncio.sleep(0)
    assert conn._waiters.keys()

    t.cancel()
    await asyncio.sleep(0)
    assert not conn._waiters.keys()


async def test_connect_waiters_cleanup_key_error(loop: Any) -> None:
    proto = create_mocked_conn(loop)
    proto.is_connected.return_value = True

    req = ClientRequest("GET", URL("http://host:80"), loop=loop)

    conn = aiohttp.BaseConnector(limit=1)
    conn._available_connections = mock.Mock(return_value=0)

    t = loop.create_task(conn.connect(req, None, ClientTimeout()))

    await asyncio.sleep(0)
    assert conn._waiters.keys()

    # we delete the entry explicitly before the
    # canceled connection grabs the loop again, we
    # must expect a none failure termination
    conn._waiters.clear()
    t.cancel()
    await asyncio.sleep(0)
    assert not conn._waiters.keys() == []


async def test_close_with_acquired_connection(loop: Any) -> None:
    proto = create_mocked_conn(loop)
    proto.is_connected.return_value = True

    req = ClientRequest("GET", URL("http://host:80"), loop=loop)

    conn = aiohttp.BaseConnector(limit=1)
    key = ("host", 80, False)
    conn._conns[key] = [(proto, loop.time())]
    conn._create_connection = mock.Mock()
    conn._create_connection.return_value = loop.create_future()
    conn._create_connection.return_value.set_result(proto)

    connection = await conn.connect(req, None, ClientTimeout())

    assert 1 == len(conn._acquired)
    await conn.close()
    assert 0 == len(conn._acquired)
    assert conn.closed
    proto.close.assert_called_with()

    assert not connection.closed
    connection.close()
    assert connection.closed


async def test_default_force_close(loop: Any) -> None:
    connector = aiohttp.BaseConnector()
    assert not connector.force_close


async def test_limit_property(loop: Any) -> None:
    conn = aiohttp.BaseConnector(limit=15)
    assert 15 == conn.limit

    await conn.close()


async def test_limit_per_host_property(loop: Any) -> None:
    conn = aiohttp.BaseConnector(limit_per_host=15)
    assert 15 == conn.limit_per_host

    await conn.close()


async def test_limit_property_default(loop: Any) -> None:
    conn = aiohttp.BaseConnector()
    assert conn.limit == 100
    await conn.close()


async def test_limit_per_host_property_default(loop: Any) -> None:
    conn = aiohttp.BaseConnector()
    assert conn.limit_per_host == 0
    await conn.close()


async def test_force_close_and_explicit_keep_alive(loop: Any) -> None:
    with pytest.raises(ValueError):
        aiohttp.BaseConnector(keepalive_timeout=30, force_close=True)

    conn = aiohttp.BaseConnector(force_close=True, keepalive_timeout=None)
    assert conn

    conn = aiohttp.BaseConnector(force_close=True)

    assert conn


async def test_error_on_connection(loop: Any, key: Any) -> None:
    conn = aiohttp.BaseConnector(limit=1)

    req = mock.Mock()
    req.connection_key = key
    proto = create_mocked_conn(loop)
    i = 0

    fut = loop.create_future()
    exc = OSError()

    async def create_connection(req, traces, timeout):
        nonlocal i
        i += 1
        if i == 1:
            await fut
            raise exc
        elif i == 2:
            return proto

    conn._create_connection = create_connection

    t1 = loop.create_task(conn.connect(req, None, ClientTimeout()))
    t2 = loop.create_task(conn.connect(req, None, ClientTimeout()))
    await asyncio.sleep(0)
    assert not t1.done()
    assert not t2.done()
    assert len(conn._acquired_per_host[key]) == 1

    fut.set_result(None)
    with pytest.raises(OSError):
        await t1

    ret = await t2
    assert len(conn._acquired_per_host[key]) == 1

    assert ret._key == key
    assert ret.protocol == proto
    assert proto in conn._acquired
    ret.release()


async def test_cancelled_waiter(loop: Any) -> None:
    conn = aiohttp.BaseConnector(limit=1)
    req = mock.Mock()
    req.connection_key = "key"
    proto = create_mocked_conn(loop)

    async def create_connection(req, traces=None):
        await asyncio.sleep(1)
        return proto

    conn._create_connection = create_connection

    conn._acquired.add(proto)

    conn2 = loop.create_task(conn.connect(req, None, ClientTimeout()))
    await asyncio.sleep(0)
    conn2.cancel()

    with pytest.raises(asyncio.CancelledError):
        await conn2


async def test_error_on_connection_with_cancelled_waiter(loop: Any, key: Any) -> None:

    conn = aiohttp.BaseConnector(limit=1)

    req = mock.Mock()
    req.connection_key = key
    proto = create_mocked_conn()
    i = 0

    fut1 = loop.create_future()
    fut2 = loop.create_future()
    exc = OSError()

    async def create_connection(req, traces, timeout):
        nonlocal i
        i += 1
        if i == 1:
            await fut1
            raise exc
        if i == 2:
            await fut2
        elif i == 3:
            return proto

    conn._create_connection = create_connection

    t1 = loop.create_task(conn.connect(req, None, ClientTimeout()))
    t2 = loop.create_task(conn.connect(req, None, ClientTimeout()))
    t3 = loop.create_task(conn.connect(req, None, ClientTimeout()))
    await asyncio.sleep(0)
    assert not t1.done()
    assert not t2.done()
    assert len(conn._acquired_per_host[key]) == 1

    fut1.set_result(None)
    fut2.cancel()
    with pytest.raises(OSError):
        await t1

    with pytest.raises(asyncio.CancelledError):
        await t2

    ret = await t3
    assert len(conn._acquired_per_host[key]) == 1

    assert ret._key == key
    assert ret.protocol == proto
    assert proto in conn._acquired
    ret.release()


async def test_tcp_connector(aiohttp_client: Any, loop: Any) -> None:
    async def handler(request):
        return web.Response()

    app = web.Application()
    app.router.add_get("/", handler)
    client = await aiohttp_client(app)

    r = await client.get("/")
    assert r.status == 200


@needs_unix
async def test_unix_connector_not_found(loop: Any) -> None:
    connector = aiohttp.UnixConnector("/" + uuid.uuid4().hex)

    req = ClientRequest("GET", URL("http://www.python.org"), loop=loop)
    with pytest.raises(aiohttp.ClientConnectorError):
        await connector.connect(req, None, ClientTimeout())


@needs_unix
async def test_unix_connector_permission(loop: Any) -> None:
    loop.create_unix_connection = make_mocked_coro(raise_exception=PermissionError())
    connector = aiohttp.UnixConnector("/" + uuid.uuid4().hex)

    req = ClientRequest("GET", URL("http://www.python.org"), loop=loop)
    with pytest.raises(aiohttp.ClientConnectorError):
        await connector.connect(req, None, ClientTimeout())


@pytest.mark.skipif(
    platform.system() != "Windows", reason="Proactor Event loop present only in Windows"
)
async def test_named_pipe_connector_wrong_loop(
    selector_loop: Any, pipe_name: Any
) -> None:
    with pytest.raises(RuntimeError):
        aiohttp.NamedPipeConnector(pipe_name)


@pytest.mark.skipif(
    platform.system() != "Windows", reason="Proactor Event loop present only in Windows"
)
async def test_named_pipe_connector_not_found(
    proactor_loop: Any, pipe_name: Any
) -> None:
    asyncio.set_event_loop(proactor_loop)
    connector = aiohttp.NamedPipeConnector(pipe_name)

    req = ClientRequest("GET", URL("http://www.python.org"), loop=proactor_loop)
    with pytest.raises(aiohttp.ClientConnectorError):
        await connector.connect(req, None, ClientTimeout())


@pytest.mark.skipif(
    platform.system() != "Windows", reason="Proactor Event loop present only in Windows"
)
async def test_named_pipe_connector_permission(
    proactor_loop: Any, pipe_name: Any
) -> None:
    proactor_loop.create_pipe_connection = make_mocked_coro(
        raise_exception=PermissionError()
    )
    asyncio.set_event_loop(proactor_loop)
    connector = aiohttp.NamedPipeConnector(pipe_name)

    req = ClientRequest("GET", URL("http://www.python.org"), loop=proactor_loop)
    with pytest.raises(aiohttp.ClientConnectorError):
        await connector.connect(req, None, ClientTimeout())


async def test_default_use_dns_cache() -> None:
    conn = aiohttp.TCPConnector()
    assert conn.use_dns_cache


async def test_resolver_not_called_with_address_is_ip(loop: Any) -> None:
    resolver = mock.MagicMock()
    connector = aiohttp.TCPConnector(resolver=resolver)

    req = ClientRequest(
        "GET",
        URL(f"http://127.0.0.1:{unused_port()}"),
        loop=loop,
        response_class=mock.Mock(),
    )

    with pytest.raises(OSError):
        await connector.connect(req, None, ClientTimeout())

    resolver.resolve.assert_not_called()


async def test_tcp_connector_raise_connector_ssl_error(
    aiohttp_server: Any, ssl_ctx: Any
) -> None:
    async def handler(request):
        return web.Response()

    app = web.Application()
    app.router.add_get("/", handler)

    srv = await aiohttp_server(app, ssl=ssl_ctx)

    port = unused_port()
    conn = aiohttp.TCPConnector(local_addr=("127.0.0.1", port))

    session = aiohttp.ClientSession(connector=conn)
    url = srv.make_url("/")

    err = aiohttp.ClientConnectorCertificateError
    with pytest.raises(err) as ctx:
        await session.get(url)

    assert isinstance(ctx.value, aiohttp.ClientConnectorCertificateError)
    assert isinstance(ctx.value.certificate_error, ssl.SSLError)

    await session.close()


async def test_tcp_connector_do_not_raise_connector_ssl_error(
    aiohttp_server: Any, ssl_ctx: Any, client_ssl_ctx: Any
) -> None:
    async def handler(request):
        return web.Response()

    app = web.Application()
    app.router.add_get("/", handler)

    srv = await aiohttp_server(app, ssl=ssl_ctx)
    port = unused_port()
    conn = aiohttp.TCPConnector(local_addr=("127.0.0.1", port))

    session = aiohttp.ClientSession(connector=conn)
    url = srv.make_url("/")

    r = await session.get(url, ssl=client_ssl_ctx)

    r.release()
    first_conn = next(iter(conn._conns.values()))[0][0]

    try:
        _sslcontext = first_conn.transport._ssl_protocol._sslcontext
    except AttributeError:
        _sslcontext = first_conn.transport._sslcontext

    assert _sslcontext is client_ssl_ctx
    r.close()

    await session.close()
    await conn.close()


async def test_tcp_connector_uses_provided_local_addr(aiohttp_server: Any) -> None:
    async def handler(request):
        return web.Response()

    app = web.Application()
    app.router.add_get("/", handler)
    srv = await aiohttp_server(app)

    port = unused_port()
    conn = aiohttp.TCPConnector(local_addr=("127.0.0.1", port))

    session = aiohttp.ClientSession(connector=conn)
    url = srv.make_url("/")

    r = await session.get(url)
    r.release()

    first_conn = next(iter(conn._conns.values()))[0][0]
    assert first_conn.transport.get_extra_info("sockname") == ("127.0.0.1", port)
    r.close()
    await session.close()
    await conn.close()


async def test_unix_connector(unix_server: Any, unix_sockname: Any) -> None:
    async def handler(request):
        return web.Response()

    app = web.Application()
    app.router.add_get("/", handler)
    await unix_server(app)

    url = "http://127.0.0.1/"

    connector = aiohttp.UnixConnector(unix_sockname)
    assert unix_sockname == connector.path

    session = client.ClientSession(connector=connector)
    r = await session.get(url)
    assert r.status == 200
    r.close()
    await session.close()


@pytest.mark.skipif(
    platform.system() != "Windows", reason="Proactor Event loop present only in Windows"
)
async def test_named_pipe_connector(
    proactor_loop: Any, named_pipe_server: Any, pipe_name: Any
) -> None:
    async def handler(request):
        return web.Response()

    app = web.Application()
    app.router.add_get("/", handler)
    await named_pipe_server(app)

    url = "http://this-does-not-matter.com"

    connector = aiohttp.NamedPipeConnector(pipe_name)
    assert pipe_name == connector.path

    session = client.ClientSession(connector=connector)
    r = await session.get(url)
    assert r.status == 200
    r.close()
    await session.close()


class TestDNSCacheTable:
    @pytest.fixture
    def dns_cache_table(self):
        return _DNSCacheTable()

    def test_next_addrs_basic(self, dns_cache_table: Any) -> None:
        dns_cache_table.add("localhost", ["127.0.0.1"])
        dns_cache_table.add("foo", ["127.0.0.2"])

        addrs = dns_cache_table.next_addrs("localhost")
        assert addrs == ["127.0.0.1"]
        addrs = dns_cache_table.next_addrs("foo")
        assert addrs == ["127.0.0.2"]
        with pytest.raises(KeyError):
            dns_cache_table.next_addrs("no-such-host")

    def test_remove(self, dns_cache_table: Any) -> None:
        dns_cache_table.add("localhost", ["127.0.0.1"])
        dns_cache_table.remove("localhost")
        with pytest.raises(KeyError):
            dns_cache_table.next_addrs("localhost")

    def test_clear(self, dns_cache_table: Any) -> None:
        dns_cache_table.add("localhost", ["127.0.0.1"])
        dns_cache_table.clear()
        with pytest.raises(KeyError):
            dns_cache_table.next_addrs("localhost")

    def test_not_expired_ttl_None(self, dns_cache_table: Any) -> None:
        dns_cache_table.add("localhost", ["127.0.0.1"])
        assert not dns_cache_table.expired("localhost")

    def test_not_expired_ttl(self) -> None:
        dns_cache_table = _DNSCacheTable(ttl=0.1)
        dns_cache_table.add("localhost", ["127.0.0.1"])
        assert not dns_cache_table.expired("localhost")

    async def test_expired_ttl(self, loop: Any) -> None:
        dns_cache_table = _DNSCacheTable(ttl=0.01)
        dns_cache_table.add("localhost", ["127.0.0.1"])
        await asyncio.sleep(0.02)
        assert dns_cache_table.expired("localhost")

    def test_next_addrs(self, dns_cache_table: Any) -> None:
        dns_cache_table.add("foo", ["127.0.0.1", "127.0.0.2", "127.0.0.3"])

        # Each calls to next_addrs return the hosts using
        # a round robin strategy.
        addrs = dns_cache_table.next_addrs("foo")
        assert addrs == ["127.0.0.1", "127.0.0.2", "127.0.0.3"]

        addrs = dns_cache_table.next_addrs("foo")
        assert addrs == ["127.0.0.2", "127.0.0.3", "127.0.0.1"]

        addrs = dns_cache_table.next_addrs("foo")
        assert addrs == ["127.0.0.3", "127.0.0.1", "127.0.0.2"]

        addrs = dns_cache_table.next_addrs("foo")
        assert addrs == ["127.0.0.1", "127.0.0.2", "127.0.0.3"]

    def test_next_addrs_single(self, dns_cache_table: Any) -> None:
        dns_cache_table.add("foo", ["127.0.0.1"])

        addrs = dns_cache_table.next_addrs("foo")
        assert addrs == ["127.0.0.1"]

        addrs = dns_cache_table.next_addrs("foo")
        assert addrs == ["127.0.0.1"]


async def test_connector_cache_trace_race() -> None:
    class DummyTracer:
        async def send_dns_cache_hit(self, *args, **kwargs):
            connector._cached_hosts.remove(("", 0))

    token = object()
    connector = TCPConnector()
    connector._cached_hosts.add(("", 0), [token])

    traces = [DummyTracer()]
    assert await connector._resolve_host("", 0, traces) == [token]


async def test_connector_throttle_trace_race(loop: Any) -> None:
    key = ("", 0)
    token = object()

    class DummyTracer:
        async def send_dns_cache_hit(self, *args, **kwargs):
            event = connector._throttle_dns_events.pop(key)
            event.set()
            connector._cached_hosts.add(key, [token])

    connector = TCPConnector()
    connector._throttle_dns_events[key] = EventResultOrError(loop)
    traces = [DummyTracer()]
    assert await connector._resolve_host("", 0, traces) == [token]


async def test_connector_does_not_remove_needed_waiters(loop: Any, key: Any) -> None:
    proto = create_mocked_conn(loop)
    proto.is_connected.return_value = True

    req = ClientRequest("GET", URL("https://localhost:80"), loop=loop)
    connection_key = req.connection_key

    connector = aiohttp.BaseConnector()
    connector._available_connections = mock.Mock(return_value=0)
    connector._conns[key] = [(proto, loop.time())]
    connector._create_connection = create_mocked_conn(loop)
    connector._create_connection.return_value = loop.create_future()
    connector._create_connection.return_value.set_result(proto)

    dummy_waiter = loop.create_future()

    async def await_connection_and_check_waiters() -> None:
        connection = await connector.connect(req, [], ClientTimeout())
        try:
            assert connection_key in connector._waiters
            assert dummy_waiter in connector._waiters[connection_key]
        finally:
            connection.close()

    async def allow_connection_and_add_dummy_waiter() -> None:
        # `asyncio.gather` may execute coroutines not in order.
        # Skip one event loop run cycle in such a case.
        if connection_key not in connector._waiters:
            await asyncio.sleep(0)
        connector._waiters[connection_key].popleft().set_result(None)
        del connector._waiters[connection_key]
        connector._waiters[connection_key].append(dummy_waiter)

    await asyncio.gather(
        await_connection_and_check_waiters(),
        allow_connection_and_add_dummy_waiter(),
    )<|MERGE_RESOLUTION|>--- conflicted
+++ resolved
@@ -317,25 +317,7 @@
     await conn.close()
 
 
-<<<<<<< HEAD
-async def test_release_acquired(key) -> None:
-=======
-async def test_get_expired_ssl(loop: Any) -> None:
-    conn = aiohttp.BaseConnector(enable_cleanup_closed=True)
-    key = ConnectionKey("localhost", 80, True, None, None, None, None)
-    assert conn._get(key) is None
-
-    proto = create_mocked_conn(loop)
-    transport = proto.transport
-    conn._conns[key] = [(proto, loop.time() - 1000)]
-    assert conn._get(key) is None
-    assert not conn._conns
-    assert conn._cleanup_closed_transports == [transport]
-    await conn.close()
-
-
 async def test_release_acquired(key: Any) -> None:
->>>>>>> 7f732702
     proto = create_mocked_conn()
     conn = aiohttp.BaseConnector(limit=5)
     conn._release_waiter = mock.Mock()
@@ -387,23 +369,6 @@
     await conn.close()
 
 
-<<<<<<< HEAD
-=======
-async def test_release_ssl_transport(loop: Any, ssl_key: Any) -> None:
-    conn = aiohttp.BaseConnector(enable_cleanup_closed=True)
-    conn._release_waiter = mock.Mock()
-
-    proto = create_mocked_conn(loop)
-    transport = proto.transport
-    conn._acquired.add(proto)
-    conn._acquired_per_host[ssl_key].add(proto)
-
-    conn._release(ssl_key, proto, should_close=True)
-    assert conn._cleanup_closed_transports == [transport]
-    await conn.close()
-
-
->>>>>>> 7f732702
 async def test_release_already_closed() -> None:
     conn = aiohttp.BaseConnector()
 
@@ -1113,29 +1078,7 @@
     assert conn._cleanup_handle is None
 
 
-<<<<<<< HEAD
-async def test_cleanup2(loop) -> None:
-=======
-async def test_cleanup_close_ssl_transport(loop: Any, ssl_key: Any) -> None:
-    proto = create_mocked_conn(loop)
-    transport = proto.transport
-    testset = {ssl_key: [(proto, 10)]}
-
-    loop = mock.Mock()
-    loop.time.return_value = asyncio.get_event_loop().time() + 300
-    conn = aiohttp.BaseConnector(enable_cleanup_closed=True)
-    conn._loop = loop
-    conn._conns = testset
-    existing_handle = conn._cleanup_handle = mock.Mock()
-
-    conn._cleanup()
-    assert existing_handle.cancel.called
-    assert conn._conns == {}
-    assert conn._cleanup_closed_transports == [transport]
-
-
 async def test_cleanup2(loop: Any) -> None:
->>>>>>> 7f732702
     testset = {1: [(create_mocked_conn(), 300)]}
     testset[1][0][0].is_connected.return_value = True
 
@@ -1170,38 +1113,7 @@
     await conn.close()
 
 
-<<<<<<< HEAD
-async def test_tcp_connector_ctor(loop) -> None:
-=======
-async def test_cleanup_closed(loop: Any, mocker: Any) -> None:
-    if not hasattr(loop, "__dict__"):
-        pytest.skip("can not override loop attributes")
-
-    mocker.spy(loop, "call_at")
-    conn = aiohttp.BaseConnector(enable_cleanup_closed=True)
-
-    tr = mock.Mock()
-    conn._cleanup_closed_handle = cleanup_closed_handle = mock.Mock()
-    conn._cleanup_closed_transports = [tr]
-    conn._cleanup_closed()
-    assert tr.abort.called
-    assert not conn._cleanup_closed_transports
-    assert loop.call_at.called
-    assert cleanup_closed_handle.cancel.called
-
-
-async def test_cleanup_closed_disabled(loop: Any, mocker: Any) -> None:
-    conn = aiohttp.BaseConnector(enable_cleanup_closed=False)
-
-    tr = mock.Mock()
-    conn._cleanup_closed_transports = [tr]
-    conn._cleanup_closed()
-    assert tr.abort.called
-    assert not conn._cleanup_closed_transports
-
-
 async def test_tcp_connector_ctor(loop: Any) -> None:
->>>>>>> 7f732702
     conn = aiohttp.TCPConnector()
     assert conn._ssl is None
 
@@ -1336,38 +1248,7 @@
     assert conn.closed
 
 
-<<<<<<< HEAD
-async def test_ctor_with_default_loop(loop) -> None:
-=======
-async def test_close_cancels_cleanup_handle(loop: Any) -> None:
-    conn = aiohttp.BaseConnector()
-    conn._release(1, create_mocked_conn(should_close=False))
-    assert conn._cleanup_handle is not None
-    await conn.close()
-    assert conn._cleanup_handle is None
-
-
-async def test_close_abort_closed_transports(loop: Any) -> None:
-    tr = mock.Mock()
-
-    conn = aiohttp.BaseConnector()
-    conn._cleanup_closed_transports.append(tr)
-    await conn.close()
-
-    assert not conn._cleanup_closed_transports
-    assert tr.abort.called
-    assert conn.closed
-
-
-async def test_close_cancels_cleanup_closed_handle(loop: Any) -> None:
-    conn = aiohttp.BaseConnector(enable_cleanup_closed=True)
-    assert conn._cleanup_closed_handle is not None
-    await conn.close()
-    assert conn._cleanup_closed_handle is None
-
-
 async def test_ctor_with_default_loop(loop: Any) -> None:
->>>>>>> 7f732702
     conn = aiohttp.BaseConnector()
     assert loop is conn._loop
 
