--- conflicted
+++ resolved
@@ -306,13 +306,8 @@
 
 async def test_get_expired(loop) -> None:
     conn = aiohttp.BaseConnector()
-<<<<<<< HEAD
-    key = ConnectionKey('localhost', 80, False, None, None, None, None)
+    key = ConnectionKey("localhost", 80, False, None, None, None, None)
     assert await conn._get(key) is None
-=======
-    key = ConnectionKey("localhost", 80, False, None, None, None, None)
-    assert conn._get(key) is None
->>>>>>> 4cbd52c3
 
     proto = create_mocked_conn(loop)
     conn._conns[key] = [(proto, loop.time() - 1000)]
@@ -321,23 +316,6 @@
     await conn.close()
 
 
-<<<<<<< HEAD
-=======
-async def test_get_expired_ssl(loop) -> None:
-    conn = aiohttp.BaseConnector(enable_cleanup_closed=True)
-    key = ConnectionKey("localhost", 80, True, None, None, None, None)
-    assert conn._get(key) is None
-
-    proto = create_mocked_conn(loop)
-    transport = proto.transport
-    conn._conns[key] = [(proto, loop.time() - 1000)]
-    assert conn._get(key) is None
-    assert not conn._conns
-    assert conn._cleanup_closed_transports == [transport]
-    await conn.close()
-
-
->>>>>>> 4cbd52c3
 async def test_release_acquired(key) -> None:
     proto = create_mocked_conn()
     conn = aiohttp.BaseConnector(limit=5)
@@ -1063,18 +1041,9 @@
     assert proto.close.called
 
 
-<<<<<<< HEAD
 async def test_ctor_enable_cleanup_closed_deprecated() -> None:
     with pytest.warns(DeprecationWarning):
         aiohttp.BaseConnector(enable_cleanup_closed=True)
-=======
-async def test_ctor_cleanup() -> None:
-    loop = mock.Mock()
-    loop.time.return_value = 1.5
-    conn = aiohttp.BaseConnector(keepalive_timeout=10, enable_cleanup_closed=True)
-    assert conn._cleanup_handle is None
-    assert conn._cleanup_closed_handle is not None
->>>>>>> 4cbd52c3
 
 
 async def test_cleanup(key) -> None:
@@ -1131,36 +1100,6 @@
     await conn.close()
 
 
-<<<<<<< HEAD
-=======
-async def test_cleanup_closed(loop, mocker) -> None:
-    if not hasattr(loop, "__dict__"):
-        pytest.skip("can not override loop attributes")
-
-    mocker.spy(loop, "call_at")
-    conn = aiohttp.BaseConnector(enable_cleanup_closed=True)
-
-    tr = mock.Mock()
-    conn._cleanup_closed_handle = cleanup_closed_handle = mock.Mock()
-    conn._cleanup_closed_transports = [tr]
-    conn._cleanup_closed()
-    assert tr.abort.called
-    assert not conn._cleanup_closed_transports
-    assert loop.call_at.called
-    assert cleanup_closed_handle.cancel.called
-
-
-async def test_cleanup_closed_disabled(loop, mocker) -> None:
-    conn = aiohttp.BaseConnector(enable_cleanup_closed=False)
-
-    tr = mock.Mock()
-    conn._cleanup_closed_transports = [tr]
-    conn._cleanup_closed()
-    assert tr.abort.called
-    assert not conn._cleanup_closed_transports
-
-
->>>>>>> 4cbd52c3
 async def test_tcp_connector_ctor(loop) -> None:
     conn = aiohttp.TCPConnector()
     assert conn._ssl is None
