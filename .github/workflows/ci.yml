--- conflicted
+++ resolved
@@ -31,11 +31,7 @@
     timeout-minutes: 5
     steps:
     - name: Checkout
-<<<<<<< HEAD
-      uses: actions/checkout@v3
-=======
-      uses: actions/checkout@v3.0.2
->>>>>>> 052a1820
+      uses: actions/checkout@v3
       with:
         submodules: true
     - name: Setup Python 3.8
@@ -43,11 +39,7 @@
       with:
         python-version: 3.8
     - name: Cache PyPI
-<<<<<<< HEAD
       uses: actions/cache@v3.0.4
-=======
-      uses: actions/cache@v3.0.8
->>>>>>> 052a1820
       with:
         key: pip-lint-${{ hashFiles('requirements/*.txt') }}
         path: ~/.cache/pip
@@ -101,19 +93,11 @@
     timeout-minutes: 5
     steps:
     - name: Checkout
-<<<<<<< HEAD
       uses: actions/checkout@v3
       with:
         submodules: true
     - name: Cache llhttp generated files
       uses: actions/cache@v3.0.4
-=======
-      uses: actions/checkout@v3.0.2
-      with:
-        submodules: true
-    - name: Cache llhttp generated files
-      uses: actions/cache@v3.0.8
->>>>>>> 052a1820
       id: cache
       with:
         key: llhttp-${{ hashFiles('vendor/llhttp/package.json', 'vendor/llhttp/src/**/*') }}
@@ -152,7 +136,6 @@
             pyver: 3.8
           - os: windows
             no-extensions: 'Y'
-        experimental: [false]
         include:
           - pyver: pypy-3.8
             no-extensions: 'Y'
@@ -175,11 +158,7 @@
     continue-on-error: ${{ matrix.experimental }}
     steps:
     - name: Checkout
-<<<<<<< HEAD
-      uses: actions/checkout@v3
-=======
-      uses: actions/checkout@v3.0.2
->>>>>>> 052a1820
+      uses: actions/checkout@v3
       with:
         submodules: true
     - name: Setup Python ${{ matrix.pyver }}
@@ -192,11 +171,7 @@
       run: |
         echo "::set-output name=dir::$(pip cache dir)"    # - name: Cache
     - name: Cache PyPI
-<<<<<<< HEAD
       uses: actions/cache@v3.0.4
-=======
-      uses: actions/cache@v3.0.8
->>>>>>> 052a1820
       with:
         key: pip-ci-${{ runner.os }}-${{ matrix.pyver }}-${{ matrix.no-extensions }}-${{ hashFiles('requirements/*.txt') }}
         path: ${{ steps.pip-cache.outputs.dir }}
@@ -232,19 +207,6 @@
       env:
         COLOR: yes
         AIOHTTP_NO_EXTENSIONS: ${{ matrix.no-extensions }}
-<<<<<<< HEAD
-        PIP_USER: 1
-      run: >-
-        PATH="${HOME}/Library/Python/3.11/bin:${HOME}/.local/bin:${PATH}"
-        make test
-      shell: bash
-    - name: Re-run the failing tests with maximum verbosity
-      if: failure()
-      env:
-        COLOR: yes
-        AIOHTTP_NO_EXTENSIONS: ${{ matrix.no-extensions }}
-=======
->>>>>>> 052a1820
       run: >-  # `exit 1` makes sure that the job remains red with flaky runs
         pytest --no-cov -vvvvv --lf && exit 1
       shell: bash
@@ -299,11 +261,7 @@
     needs: pre-deploy
     steps:
     - name: Checkout
-<<<<<<< HEAD
-      uses: actions/checkout@v3
-=======
-      uses: actions/checkout@v3.0.2
->>>>>>> 052a1820
+      uses: actions/checkout@v3
       with:
         submodules: true
     - name: Setup Python
@@ -349,11 +307,7 @@
           qemu: s390x
     steps:
     - name: Checkout
-<<<<<<< HEAD
-      uses: actions/checkout@v3
-=======
-      uses: actions/checkout@v3.0.2
->>>>>>> 052a1820
+      uses: actions/checkout@v3
       with:
         submodules: true
     - name: Set up QEMU
@@ -404,11 +358,7 @@
     runs-on: ubuntu-latest
     steps:
     - name: Checkout
-<<<<<<< HEAD
-      uses: actions/checkout@v3
-=======
-      uses: actions/checkout@v3.0.2
->>>>>>> 052a1820
+      uses: actions/checkout@v3
       with:
         submodules: true
     - name: Update pip, wheel, setuptools, build, twine
