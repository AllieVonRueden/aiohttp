--- conflicted
+++ resolved
@@ -11,10 +11,6 @@
 pytest
 pytest-cov
 gunicorn
-<<<<<<< HEAD
 pygments>=2.1
-=======
-pygments
 aiodns
->>>>>>> ff367758
 -e .